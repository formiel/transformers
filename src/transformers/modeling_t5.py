# coding=utf-8
# Copyright 2018 Mesh TensorFlow authors, T5 Authors and HuggingFace Inc. team.
#
# Licensed under the Apache License, Version 2.0 (the "License");
# you may not use this file except in compliance with the License.
# You may obtain a copy of the License at
#
#     http://www.apache.org/licenses/LICENSE-2.0
#
# Unless required by applicable law or agreed to in writing, software
# distributed under the License is distributed on an "AS IS" BASIS,
# WITHOUT WARRANTIES OR CONDITIONS OF ANY KIND, either express or implied.
# See the License for the specific language governing permissions and
# limitations under the License.
""" PyTorch T5 model. """


import copy
import logging
import math
import os
import warnings

import torch
import torch.nn.functional as F
from torch import nn
from torch.nn import CrossEntropyLoss

from .configuration_t5 import T5Config
from .file_utils import DUMMY_INPUTS, DUMMY_MASK, add_start_docstrings, add_start_docstrings_to_callable
from .modeling_utils import PreTrainedModel, find_pruneable_heads_and_indices, prune_linear_layer


logger = logging.getLogger(__name__)

####################################################
# This dict contrains shortcut names and associated url
# for the pretrained weights provided with the models
####################################################
T5_PRETRAINED_MODEL_ARCHIVE_LIST = [
    "t5-small",
    "t5-base",
    "t5-large",
    "t5-3b",
    "t5-11b",
    # See all T5 models at https://huggingface.co/models?filter=t5
]


####################################################
# This is a conversion method from TF 1.0 to PyTorch
# More details: https://medium.com/huggingface/from-tensorflow-to-pytorch-265f40ef2a28
####################################################
def load_tf_weights_in_t5(model, config, tf_checkpoint_path):
    """ Load tf checkpoints in a pytorch model.
    """
    try:
        import re
        import numpy as np
        import tensorflow as tf
    except ImportError:
        logger.error(
            "Loading a TensorFlow model in PyTorch, requires TensorFlow to be installed. Please see "
            "https://www.tensorflow.org/install/ for installation instructions."
        )
        raise
    tf_path = os.path.abspath(tf_checkpoint_path)
    logger.info("Converting TensorFlow checkpoint from {}".format(tf_path))
    # Load weights from TF model
    init_vars = tf.train.list_variables(tf_path)
    names = []
    tf_weights = {}
    for name, shape in init_vars:
        logger.info("Loading TF weight {} with shape {}".format(name, shape))
        array = tf.train.load_variable(tf_path, name)
        names.append(name)
        tf_weights[name] = array

    for txt_name in names:
        name = txt_name.split("/")
        # adam_v and adam_m are variables used in AdamWeightDecayOptimizer to calculated m and v
        # which are not required for using pretrained model
        if any(
            n in ["adam_v", "adam_m", "AdamWeightDecayOptimizer", "AdamWeightDecayOptimizer_1", "global_step"]
            for n in name
        ):
            logger.info("Skipping {}".format("/".join(name)))
            tf_weights.pop(txt_name, None)
            continue
        if "_slot_" in name[-1]:
            logger.info("Skipping {}".format("/".join(name)))
            tf_weights.pop(txt_name, None)
            continue
        pointer = model
        array = tf_weights[txt_name]
        for m_name in name:
            if re.fullmatch(r"[A-Za-z]+_\d+", m_name):
                scope_names = re.split(r"_(\d+)", m_name)
            else:
                scope_names = [m_name]
            if scope_names[0] in ["kernel", "scale", "embedding"]:
                pointer = getattr(pointer, "weight")
            # elif scope_names[0] == 'scale':
            #     pointer = getattr(pointer, 'weight')
            # elif scope_names[0] == 'output_bias' or scope_names[0] == 'beta':
            #     pointer = getattr(pointer, 'bias')
            # elif scope_names[0] == 'squad':
            #     pointer = getattr(pointer, 'classifier')
            else:
                try:
                    pointer = getattr(pointer, scope_names[0])
                except AttributeError:
                    logger.info("Skipping {}".format("/".join(name)))
                    continue
            if len(scope_names) >= 2:
                num = int(scope_names[1])
                pointer = pointer[num]
        if scope_names[0] not in ["kernel", "scale", "embedding"]:
            pointer = getattr(pointer, "weight")
        if scope_names[0] != "embedding":
            logger.info("Transposing numpy weight of shape {} for {}".format(array.shape, name))
            array = np.transpose(array)
        try:
            assert pointer.shape == array.shape
        except AssertionError as e:
            e.args += (pointer.shape, array.shape)
            raise
        logger.info("Initialize PyTorch weight {}".format(name))
        pointer.data = torch.from_numpy(array.astype(np.float32))
        tf_weights.pop(txt_name, None)

    logger.info("Weights not copied to PyTorch model: {}".format(", ".join(tf_weights.keys())))
    # logger.info("Weights not copied to PyTorch model: {}".format(', '.join(tf_weights.keys())))
    return model


####################################################
# PyTorch Models are constructed by sub-classing
# - torch.nn.Module for the layers and
# - PreTrainedModel for the models (it-self a sub-class of torch.nn.Module)
####################################################


class T5LayerNorm(nn.Module):
    def __init__(self, hidden_size, eps=1e-6):
        """ Construct a layernorm module in the T5 style
            No bias and no substraction of mean.
        """
        super().__init__()
        self.weight = nn.Parameter(torch.ones(hidden_size))
        self.variance_epsilon = eps

    def forward(self, x):
        # layer norm should always be calculated in float32
        variance = x.to(torch.float32).pow(2).mean(-1, keepdim=True)
        x = x / torch.sqrt(variance + self.variance_epsilon)

        if self.weight.dtype == torch.float16:
            x = x.to(torch.float16)
        return self.weight * x


class T5DenseReluDense(nn.Module):
    def __init__(self, config):
        super().__init__()
        self.wi = nn.Linear(config.d_model, config.d_ff, bias=False)
        self.wo = nn.Linear(config.d_ff, config.d_model, bias=False)
        self.dropout = nn.Dropout(config.dropout_rate)

    def forward(self, hidden_states):
        h = self.wi(hidden_states)
        h = F.relu(h)
        h = self.dropout(h)
        h = self.wo(h)
        return h


class T5LayerFF(nn.Module):
    def __init__(self, config):
        super().__init__()
        self.DenseReluDense = T5DenseReluDense(config)
        self.layer_norm = T5LayerNorm(config.d_model, eps=config.layer_norm_epsilon)
        self.dropout = nn.Dropout(config.dropout_rate)

    def forward(self, hidden_states):
        norm_x = self.layer_norm(hidden_states)
        y = self.DenseReluDense(norm_x)
        layer_output = hidden_states + self.dropout(y)
        return layer_output


class T5Attention(nn.Module):
    def __init__(self, config: T5Config, has_relative_attention_bias=False):
        super().__init__()
        self.is_decoder = config.is_decoder
        self.has_relative_attention_bias = has_relative_attention_bias

        self.relative_attention_num_buckets = config.relative_attention_num_buckets
        self.d_model = config.d_model
        self.d_kv = config.d_kv
        self.n_heads = config.num_heads
        self.dropout = config.dropout_rate
        self.inner_dim = self.n_heads * self.d_kv

        # Mesh TensorFlow initialization to avoid scaling before softmax
        self.q = nn.Linear(self.d_model, self.inner_dim, bias=False)
        self.k = nn.Linear(self.d_model, self.inner_dim, bias=False)
        self.v = nn.Linear(self.d_model, self.inner_dim, bias=False)
        self.o = nn.Linear(self.inner_dim, self.d_model, bias=False)

        if self.has_relative_attention_bias:
            self.relative_attention_bias = nn.Embedding(self.relative_attention_num_buckets, self.n_heads)
        self.pruned_heads = set()

    def prune_heads(self, heads):
        if len(heads) == 0:
            return
        heads, index = find_pruneable_heads_and_indices(heads, self.n_heads, self.d_kv, self.pruned_heads)
        # Prune linear layers
        self.q = prune_linear_layer(self.q, index)
        self.k = prune_linear_layer(self.k, index)
        self.v = prune_linear_layer(self.v, index)
        self.o = prune_linear_layer(self.o, index, dim=1)
        # Update hyper params
        self.n_heads = self.n_heads - len(heads)
        self.inner_dim = self.d_kv * self.n_heads
        self.pruned_heads = self.pruned_heads.union(heads)

    @staticmethod
    def _relative_position_bucket(relative_position, bidirectional=True, num_buckets=32, max_distance=128):
        """
        Adapted from Mesh Tensorflow:
        https://github.com/tensorflow/mesh/blob/0cb87fe07da627bf0b7e60475d59f95ed6b5be3d/mesh_tensorflow/transformer/transformer_layers.py#L593

        Translate relative position to a bucket number for relative attention.
        The relative position is defined as memory_position - query_position, i.e.
        the distance in tokens from the attending position to the attended-to
        position.  If bidirectional=False, then positive relative positions are
        invalid.
        We use smaller buckets for small absolute relative_position and larger buckets
        for larger absolute relative_positions.  All relative positions >=max_distance
        map to the same bucket.  All relative positions <=-max_distance map to the
        same bucket.  This should allow for more graceful generalization to longer
        sequences than the model has been trained on.
        Args:
            relative_position: an int32 Tensor
            bidirectional: a boolean - whether the attention is bidirectional
            num_buckets: an integer
            max_distance: an integer
        Returns:
            a Tensor with the same shape as relative_position, containing int32
            values in the range [0, num_buckets)
        """
        ret = 0
        n = -relative_position
        if bidirectional:
            num_buckets //= 2
            ret += (n < 0).to(torch.long) * num_buckets  # mtf.to_int32(mtf.less(n, 0)) * num_buckets
            n = torch.abs(n)
        else:
            n = torch.max(n, torch.zeros_like(n))
        # now n is in the range [0, inf)

        # half of the buckets are for exact increments in positions
        max_exact = num_buckets // 2
        is_small = n < max_exact

        # The other half of the buckets are for logarithmically bigger bins in positions up to max_distance
        val_if_large = max_exact + (
            torch.log(n.float() / max_exact) / math.log(max_distance / max_exact) * (num_buckets - max_exact)
        ).to(torch.long)
        val_if_large = torch.min(val_if_large, torch.full_like(val_if_large, num_buckets - 1))

        ret += torch.where(is_small, n, val_if_large)
        return ret

    def compute_bias(self, qlen, klen):
        """ Compute binned relative position bias """
        context_position = torch.arange(qlen, dtype=torch.long)[:, None]
        memory_position = torch.arange(klen, dtype=torch.long)[None, :]
        relative_position = memory_position - context_position  # shape (qlen, klen)
        rp_bucket = self._relative_position_bucket(
            relative_position,  # shape (qlen, klen)
            bidirectional=not self.is_decoder,
            num_buckets=self.relative_attention_num_buckets,
        )
        rp_bucket = rp_bucket.to(self.relative_attention_bias.weight.device)
        values = self.relative_attention_bias(rp_bucket)  # shape (qlen, klen, num_heads)
        values = values.permute([2, 0, 1]).unsqueeze(0)  # shape (1, num_heads, qlen, klen)
        return values

    def forward(
        self,
        input,
        mask=None,
        kv=None,
        position_bias=None,
        past_key_value_state=None,
        head_mask=None,
        query_length=None,
        use_cache=False,
        output_attentions=False,
    ):
        """
        Self-attention (if kv is None) or attention over source sentence (provided by kv).
        """
        # Input is (bs, qlen, dim)
        # Mask is (bs, klen) (non-causal) or (bs, klen, klen)
        # past_key_value_state[0] is (bs, n_heads, q_len - 1, dim_per_head)
        bs, qlen, dim = input.size()

        if past_key_value_state is not None:
            assert self.is_decoder is True, "Encoder cannot cache past key value states"
            assert (
                len(past_key_value_state) == 2
            ), "past_key_value_state should have 2 past states: keys and values. Got {} past states".format(
                len(past_key_value_state)
            )
            real_qlen = qlen + past_key_value_state[0].shape[2] if query_length is None else query_length
        else:
            real_qlen = qlen

        if kv is None:
            klen = real_qlen
        else:
            klen = kv.size(1)

        def shape(x):
            """  projection """
            return x.view(bs, -1, self.n_heads, self.d_kv).transpose(1, 2)

        def unshape(x):
            """  compute context """
            return x.transpose(1, 2).contiguous().view(bs, -1, self.inner_dim)

        q = shape(self.q(input))  # (bs, n_heads, qlen, dim_per_head)

        if kv is None:
            k = shape(self.k(input))  # (bs, n_heads, qlen, dim_per_head)
            v = shape(self.v(input))  # (bs, n_heads, qlen, dim_per_head)
        elif past_key_value_state is None:
            k = v = kv
            k = shape(self.k(k))  # (bs, n_heads, qlen, dim_per_head)
            v = shape(self.v(v))  # (bs, n_heads, qlen, dim_per_head)

        if past_key_value_state is not None:
            if kv is None:
                k_, v_ = past_key_value_state
                k = torch.cat([k_, k], dim=2)  # (bs, n_heads, klen, dim_per_head)
                v = torch.cat([v_, v], dim=2)  # (bs, n_heads, klen, dim_per_head)
            else:
                k, v = past_key_value_state

        if self.is_decoder and use_cache is True:
            present_key_value_state = ((k, v),)
        else:
            present_key_value_state = (None,)

        scores = torch.einsum("bnqd,bnkd->bnqk", q, k)  # (bs, n_heads, qlen, klen)

        if position_bias is None:
            if not self.has_relative_attention_bias:
                raise ValueError("No position_bias provided and no weights to compute position_bias")
            position_bias = self.compute_bias(real_qlen, klen)

            # if key and values are already calculated
            # we want only the last query position bias
            if past_key_value_state is not None:
                position_bias = position_bias[:, :, -1:, :]

            if mask is not None:
                position_bias = position_bias + mask  # (bs, n_heads, qlen, klen)

        scores += position_bias
        weights = F.softmax(scores.float(), dim=-1).type_as(scores)  # (bs, n_heads, qlen, klen)
        weights = F.dropout(weights, p=self.dropout, training=self.training)  # (bs, n_heads, qlen, klen)

        # Mask heads if we want to
        if head_mask is not None:
            weights = weights * head_mask

        context = torch.matmul(weights, v)  # (bs, n_heads, qlen, dim_per_head)
        context = unshape(context)  # (bs, qlen, dim)

        context = self.o(context)

        outputs = (context,) + present_key_value_state

        if output_attentions:
            outputs = outputs + (weights,)
        if self.has_relative_attention_bias:
            outputs = outputs + (position_bias,)
        return outputs


class T5LayerSelfAttention(nn.Module):
    def __init__(self, config, has_relative_attention_bias=False):
        super().__init__()
        self.SelfAttention = T5Attention(config, has_relative_attention_bias=has_relative_attention_bias)
        self.layer_norm = T5LayerNorm(config.d_model, eps=config.layer_norm_epsilon)
        self.dropout = nn.Dropout(config.dropout_rate)

    def forward(
        self,
        hidden_states,
        attention_mask=None,
        position_bias=None,
        head_mask=None,
        past_key_value_state=None,
        use_cache=False,
        output_attentions=False,
    ):
        norm_x = self.layer_norm(hidden_states)
        attention_output = self.SelfAttention(
            norm_x,
            mask=attention_mask,
            position_bias=position_bias,
            head_mask=head_mask,
            past_key_value_state=past_key_value_state,
            use_cache=use_cache,
            output_attentions=output_attentions,
        )
        y = attention_output[0]
        layer_output = hidden_states + self.dropout(y)
        outputs = (layer_output,) + attention_output[1:]  # add attentions if we output them
        return outputs


class T5LayerCrossAttention(nn.Module):
    def __init__(self, config, has_relative_attention_bias=False):
        super().__init__()
        self.EncDecAttention = T5Attention(config, has_relative_attention_bias=has_relative_attention_bias)
        self.layer_norm = T5LayerNorm(config.d_model, eps=config.layer_norm_epsilon)
        self.dropout = nn.Dropout(config.dropout_rate)

    def forward(
        self,
        hidden_states,
        kv,
        attention_mask=None,
        position_bias=None,
        head_mask=None,
        past_key_value_state=None,
        use_cache=False,
        query_length=None,
        output_attentions=False,
    ):
        norm_x = self.layer_norm(hidden_states)
        attention_output = self.EncDecAttention(
            norm_x,
            mask=attention_mask,
            kv=kv,
            position_bias=position_bias,
            head_mask=head_mask,
            past_key_value_state=past_key_value_state,
            use_cache=use_cache,
            query_length=query_length,
            output_attentions=output_attentions,
        )
        y = attention_output[0]
        layer_output = hidden_states + self.dropout(y)
        outputs = (layer_output,) + attention_output[1:]  # add attentions if we output them
        return outputs


class T5Block(nn.Module):
    def __init__(self, config, has_relative_attention_bias=False):
        super().__init__()
        self.is_decoder = config.is_decoder
        self.layer = nn.ModuleList()
        self.layer.append(T5LayerSelfAttention(config, has_relative_attention_bias=has_relative_attention_bias))
        if self.is_decoder:
            self.layer.append(T5LayerCrossAttention(config, has_relative_attention_bias=has_relative_attention_bias))

        self.layer.append(T5LayerFF(config))

    def forward(
        self,
        hidden_states,
        attention_mask=None,
        position_bias=None,
        encoder_hidden_states=None,
        encoder_attention_mask=None,
        encoder_decoder_position_bias=None,
        head_mask=None,
        past_key_value_state=None,
        use_cache=False,
        output_attentions=False,
    ):

        if past_key_value_state is not None:
            assert self.is_decoder, "Only decoder can use `past_key_value_states`"
            expected_num_past_key_value_states = 2 if encoder_hidden_states is None else 4

            error_message = "There should be {} past states. 2 (past / key) for self attention.{} Got {} past key / value states".format(
                expected_num_past_key_value_states,
                "2 (past / key) for cross attention" if expected_num_past_key_value_states == 4 else "",
                len(past_key_value_state),
            )
            assert len(past_key_value_state) == expected_num_past_key_value_states, error_message

            self_attn_past_key_value_state = past_key_value_state[:2]
            cross_attn_past_key_value_state = past_key_value_state[2:]
        else:
            self_attn_past_key_value_state, cross_attn_past_key_value_state = None, None

        self_attention_outputs = self.layer[0](
            hidden_states,
            attention_mask=attention_mask,
            position_bias=position_bias,
            head_mask=head_mask,
            past_key_value_state=self_attn_past_key_value_state,
            use_cache=use_cache,
            output_attentions=output_attentions,
        )
        hidden_states, present_key_value_state = self_attention_outputs[:2]
        attention_outputs = self_attention_outputs[2:]  # Keep self-attention outputs and relative position weights

        if self.is_decoder and encoder_hidden_states is not None:
            # the actual query length is unknown for cross attention
            # if using past key value states. Need to inject it here
            if present_key_value_state is not None:
                query_length = present_key_value_state[0].shape[2]
            else:
                query_length = None

            cross_attention_outputs = self.layer[1](
                hidden_states,
                kv=encoder_hidden_states,
                attention_mask=encoder_attention_mask,
                position_bias=encoder_decoder_position_bias,
                head_mask=head_mask,
                past_key_value_state=cross_attn_past_key_value_state,
                query_length=query_length,
                use_cache=use_cache,
                output_attentions=output_attentions,
            )
            hidden_states = cross_attention_outputs[0]
            # Combine self attn and cross attn key value states
            if present_key_value_state is not None:
                present_key_value_state = present_key_value_state + cross_attention_outputs[1]

            # Keep cross-attention outputs and relative position weights
            attention_outputs = attention_outputs + cross_attention_outputs[2:]

        # Apply Feed Forward layer
        hidden_states = self.layer[-1](hidden_states)
        outputs = (hidden_states,)

        # Add attentions if we output them
        outputs = outputs + (present_key_value_state,) + attention_outputs
        return outputs  # hidden-states, present_key_value_states, (self-attention weights), (self-attention position bias), (cross-attention weights), (cross-attention position bias)


class T5PreTrainedModel(PreTrainedModel):
    """ An abstract class to handle weights initialization and
        a simple interface for downloading and loading pretrained models.
    """

    config_class = T5Config
    load_tf_weights = load_tf_weights_in_t5
    base_model_prefix = "transformer"

    @property
    def dummy_inputs(self):
        input_ids = torch.tensor(DUMMY_INPUTS)
        input_mask = torch.tensor(DUMMY_MASK)
        dummy_inputs = {
            "decoder_input_ids": input_ids,
            "input_ids": input_ids,
            "decoder_attention_mask": input_mask,
        }
        return dummy_inputs

    def _init_weights(self, module):
        """ Initialize the weights """
        factor = self.config.initializer_factor  # Used for testing weights initialization
        if isinstance(module, T5LayerNorm):
            module.weight.data.fill_(factor * 1.0)
        elif isinstance(module, (T5Model, T5ForConditionalGeneration)):
            # Mesh TensorFlow embeddings initialization
            # See https://github.com/tensorflow/mesh/blob/fa19d69eafc9a482aff0b59ddd96b025c0cb207d/mesh_tensorflow/layers.py#L1624
            module.shared.weight.data.normal_(mean=0.0, std=factor * 1.0)
        elif isinstance(module, T5DenseReluDense):
            # Mesh TensorFlow FF initialization
            # See https://github.com/tensorflow/mesh/blob/master/mesh_tensorflow/transformer/transformer_layers.py#L56
            # and https://github.com/tensorflow/mesh/blob/fa19d69eafc9a482aff0b59ddd96b025c0cb207d/mesh_tensorflow/layers.py#L89
            module.wi.weight.data.normal_(mean=0.0, std=factor * ((self.config.d_model) ** -0.5))
            if hasattr(module.wi, "bias") and module.wi.bias is not None:
                module.wi.bias.data.zero_()
            module.wo.weight.data.normal_(mean=0.0, std=factor * ((self.config.d_ff) ** -0.5))
            if hasattr(module.wo, "bias") and module.wo.bias is not None:
                module.wo.bias.data.zero_()
        elif isinstance(module, T5Attention):
            # Mesh TensorFlow attention initialization to avoid scaling before softmax
            # See https://github.com/tensorflow/mesh/blob/fa19d69eafc9a482aff0b59ddd96b025c0cb207d/mesh_tensorflow/transformer/attention.py#L136
            d_model = self.config.d_model
            d_kv = self.config.d_kv
            n_heads = self.config.num_heads
            module.q.weight.data.normal_(mean=0.0, std=factor * ((d_model * d_kv) ** -0.5))
            module.k.weight.data.normal_(mean=0.0, std=factor * (d_model ** -0.5))
            module.v.weight.data.normal_(mean=0.0, std=factor * (d_model ** -0.5))
            module.o.weight.data.normal_(mean=0.0, std=factor * ((n_heads * d_kv) ** -0.5))
            if module.has_relative_attention_bias:
                module.relative_attention_bias.weight.data.normal_(mean=0.0, std=factor * ((d_model) ** -0.5))

    def _shift_right(self, input_ids):
        decoder_start_token_id = self.config.decoder_start_token_id
        pad_token_id = self.config.pad_token_id

        assert (
            decoder_start_token_id is not None
        ), "self.model.config.decoder_start_token_id has to be defined. In T5 it is usually set to the pad_token_id. See T5 docs for more information"

        # shift inputs to the right
        shifted_input_ids = input_ids.new_zeros(input_ids.shape)
        shifted_input_ids[..., 1:] = input_ids[..., :-1].clone()
        shifted_input_ids[..., 0] = decoder_start_token_id

        assert pad_token_id is not None, "self.model.config.pad_token_id has to be defined."
        # replace possible -100 values in labels by `pad_token_id`
        shifted_input_ids.masked_fill_(shifted_input_ids == -100, pad_token_id)

        assert torch.all(shifted_input_ids >= 0).item(), "Verify that `labels` has only positive values and -100"

        return shifted_input_ids


class T5Stack(T5PreTrainedModel):
    def __init__(self, config, embed_tokens=None):
        super().__init__(config)
<<<<<<< HEAD
=======
        self.output_hidden_states = config.output_hidden_states

>>>>>>> 56200331
        self.embed_tokens = embed_tokens
        self.is_decoder = config.is_decoder

        self.block = nn.ModuleList(
            [T5Block(config, has_relative_attention_bias=bool(i == 0)) for i in range(config.num_layers)]
        )
        self.final_layer_norm = T5LayerNorm(config.d_model, eps=config.layer_norm_epsilon)
        self.dropout = nn.Dropout(config.dropout_rate)

        self.init_weights()

    def get_input_embeddings(self):
        return self.embed_tokens

    def get_output_embeddings(self):
        return self.embed_tokens

    def set_input_embeddings(self, new_embeddings):
        self.embed_tokens = new_embeddings

    def forward(
        self,
        input_ids=None,
        attention_mask=None,
        encoder_hidden_states=None,
        encoder_attention_mask=None,
        inputs_embeds=None,
        head_mask=None,
        past_key_value_states=None,
        use_cache=False,
<<<<<<< HEAD
        output_hidden_states=False,
=======
>>>>>>> 56200331
        output_attentions=None,
    ):
        output_attentions = output_attentions if output_attentions is not None else self.config.output_attentions

        output_attentions = output_attentions if output_attentions is not None else self.config.output_attentions

        if input_ids is not None and inputs_embeds is not None:
            raise ValueError("You cannot specify both input_ids and inputs_embeds at the same time")
        elif input_ids is not None:
            input_shape = input_ids.size()
            input_ids = input_ids.view(-1, input_shape[-1])
        elif inputs_embeds is not None:
            input_shape = inputs_embeds.size()[:-1]
        else:
            if self.is_decoder:
                raise ValueError("You have to specify either decoder_input_ids or decoder_inputs_embeds")
            else:
                raise ValueError("You have to specify either input_ids or inputs_embeds")

        if inputs_embeds is None:
            assert self.embed_tokens is not None, "You have to intialize the model with valid token embeddings"
            inputs_embeds = self.embed_tokens(input_ids)

        batch_size, seq_length = input_shape

        if past_key_value_states is not None:
            assert seq_length == 1, "Input shape is {}, but should be {} when using past_key_value_sates".format(
                input_shape, (batch_size, 1)
            )
            # required mask seq length can be calculated via length of past
            # key value states and seq_length = 1 for the last token
            mask_seq_length = past_key_value_states[0][0].shape[2] + seq_length
        else:
            mask_seq_length = seq_length

        if attention_mask is None:
            attention_mask = torch.ones(batch_size, mask_seq_length).to(inputs_embeds.device)
        if self.is_decoder and encoder_attention_mask is None and encoder_hidden_states is not None:
            encoder_seq_length = encoder_hidden_states.shape[1]
            encoder_attention_mask = torch.ones(
                batch_size, encoder_seq_length, device=inputs_embeds.device, dtype=torch.long
            )

        # initialize past_key_value_states with `None` if past does not exist
        if past_key_value_states is None:
            past_key_value_states = [None] * len(self.block)

        # ourselves in which case we just need to make it broadcastable to all heads.
        extended_attention_mask = self.get_extended_attention_mask(attention_mask, input_shape, inputs_embeds.device)

        if self.is_decoder and encoder_attention_mask is not None:
            encoder_extended_attention_mask = self.invert_attention_mask(encoder_attention_mask)
        else:
            encoder_extended_attention_mask = None

        # Prepare head mask if needed
        head_mask = self.get_head_mask(head_mask, self.config.num_layers)
        present_key_value_states = ()
        all_hidden_states = ()
        all_attentions = ()
        position_bias = None
        encoder_decoder_position_bias = None

        hidden_states = self.dropout(inputs_embeds)

        for i, (layer_module, past_key_value_state) in enumerate(zip(self.block, past_key_value_states)):
            if output_hidden_states:
                all_hidden_states = all_hidden_states + (hidden_states,)

            layer_outputs = layer_module(
                hidden_states,
                attention_mask=extended_attention_mask,
                position_bias=position_bias,
                encoder_hidden_states=encoder_hidden_states,
                encoder_attention_mask=encoder_extended_attention_mask,
                encoder_decoder_position_bias=encoder_decoder_position_bias,
                head_mask=head_mask[i],
                past_key_value_state=past_key_value_state,
                use_cache=use_cache,
                output_attentions=output_attentions,
            )
            # layer_outputs is a tuple with:
            # hidden-states, key-value-states, (self-attention weights), (self-attention position bias), (cross-attention weights), (cross-attention position bias)
            hidden_states, present_key_value_state = layer_outputs[:2]

            if i == 0:
                # We share the position biases between the layers - the first layer store them
                # layer_outputs = hidden-states, key-value-states (self-attention weights), (self-attention position bias), (cross-attention weights), (cross-attention position bias)
                position_bias = layer_outputs[3 if output_attentions else 2]
                if self.is_decoder and encoder_hidden_states is not None:
                    encoder_decoder_position_bias = layer_outputs[5 if output_attentions else 3]
            # append next layer key value states
            present_key_value_states = present_key_value_states + (present_key_value_state,)

            if output_attentions:
                all_attentions = all_attentions + (layer_outputs[2],)  # We keep only self-attention weights for now

        hidden_states = self.final_layer_norm(hidden_states)
        hidden_states = self.dropout(hidden_states)

        # Add last layer
        if output_hidden_states:
            all_hidden_states = all_hidden_states + (hidden_states,)

        outputs = (hidden_states,)
        if use_cache is True:
            assert self.is_decoder, "`use_cache` can only be set to `True` if {} is used as a decoder".format(self)
            outputs = outputs + (present_key_value_states,)
        if output_hidden_states:
            outputs = outputs + (all_hidden_states,)
        if output_attentions:
            outputs = outputs + (all_attentions,)
        return outputs  # last-layer hidden state, (presents,) (all hidden states), (all attentions)


T5_START_DOCSTRING = r"""    The T5 model was proposed in
    `Exploring the Limits of Transfer Learning with a Unified Text-to-Text Transformer`_
    by Colin Raffel, Noam Shazeer, Adam Roberts, Katherine Lee, Sharan Narang, Michael Matena, Yanqi Zhou, Wei Li, Peter J. Liu.
    It's an encoder decoder transformer pre-trained in a text-to-text denoising generative setting.

    This model is a PyTorch `torch.nn.Module`_ sub-class. Use it as a regular PyTorch Module and
    refer to the PyTorch documentation for all matter related to general usage and behavior.

    .. _`Exploring the Limits of Transfer Learning with a Unified Text-to-Text Transformer`:
        https://arxiv.org/abs/1910.10683

    .. _`torch.nn.Module`:
        https://pytorch.org/docs/stable/nn.html#module

    Parameters:
        config (:class:`~transformers.T5Config`): Model configuration class with all the parameters of the model.
            Initializing with a config file does not load the weights associated with the model, only the configuration.
            Check out the :meth:`~transformers.PreTrainedModel.from_pretrained` method to load the model weights.
"""

T5_INPUTS_DOCSTRING = r"""
    Args:
        input_ids (:obj:`torch.LongTensor` of shape :obj:`(batch_size, sequence_length)`):
            Indices of input sequence tokens in the vocabulary.
            T5 is a model with relative position embeddings so you should be able to pad the inputs on both the right and the left.
            Indices can be obtained using :class:`transformers.T5Tokenizer`.
            See :func:`transformers.PreTrainedTokenizer.encode` and
            :func:`transformers.PreTrainedTokenizer.convert_tokens_to_ids` for details.
            To know more on how to prepare :obj:`input_ids` for pre-training take a look at
            `T5 Training <./t5.html#training>`_ .
        attention_mask (:obj:`torch.FloatTensor` of shape :obj:`(batch_size, sequence_length)`, `optional`, defaults to :obj:`None`):
            Mask to avoid performing attention on padding token indices.
            Mask values selected in ``[0, 1]``:
            ``1`` for tokens that are NOT MASKED, ``0`` for MASKED tokens.
        encoder_outputs (:obj:`tuple(tuple(torch.FloatTensor)`, `optional`, defaults to :obj:`None`):
            Tuple consists of (`last_hidden_state`, `optional`: `hidden_states`, `optional`: `attentions`)
            `last_hidden_state` of shape :obj:`(batch_size, sequence_length, hidden_size)`, `optional`, defaults to :obj:`None`) is a sequence of hidden-states at the output of the last layer of the encoder.
            Used in the cross-attention of the decoder.
        decoder_input_ids (:obj:`torch.LongTensor` of shape :obj:`(batch_size, target_sequence_length)`, `optional`, defaults to :obj:`None`):
            Provide for sequence to sequence training. T5 uses the pad_token_id as the starting token for decoder_input_ids generation.
            If `decoder_past_key_value_states` is used, optionally only the last `decoder_input_ids` have to be input (see `decoder_past_key_value_states`).
            To know more on how to prepare :obj:`decoder_input_ids` for pre-training take a look at
            `T5 Training <./t5.html#training>`_ .
        decoder_attention_mask (:obj:`torch.BoolTensor` of shape :obj:`(batch_size, tgt_seq_len)`, `optional`, defaults to :obj:`None`):
            Default behavior: generate a tensor that ignores pad tokens in decoder_input_ids. Causal mask will also be used by default.
        decoder_past_key_value_states (:obj:`tuple(tuple(torch.FloatTensor))` of length :obj:`config.n_layers` with each tuple having 4 tensors of shape :obj:`(batch_size, num_heads, sequence_length - 1, embed_size_per_head)`):
            Contains pre-computed key and value hidden-states of the attention blocks.
            Can be used to speed up decoding.
            If `decoder_past_key_value_states` are used, the user can optionally input only the last `decoder_input_ids`
            (those that don't have their past key value states given to this model) of shape :obj:`(batch_size, 1)`
            instead of all `decoder_input_ids` of shape :obj:`(batch_size, sequence_length)`.
        use_cache (:obj:`bool`, `optional`, defaults to :obj:`True`):
            If `use_cache` is True, `decoder_past_key_value_states` are returned and can be used to speed up decoding (see `decoder_past_key_value_states`).
        inputs_embeds (:obj:`torch.FloatTensor` of shape :obj:`(batch_size, sequence_length, hidden_size)`, `optional`, defaults to :obj:`None`):
            Optionally, instead of passing :obj:`input_ids` you can choose to directly pass an embedded representation.
            This is useful if you want more control over how to convert `input_ids` indices into associated vectors
            than the model's internal embedding lookup matrix.
        decoder_inputs_embeds (:obj:`torch.FloatTensor` of shape :obj:`(batch_size, target_sequence_length, hidden_size)`, `optional`, defaults to :obj:`None`):
            Optionally, instead of passing :obj:`decoder_input_ids` you can choose to directly pass an embedded representation.
            If `decoder_past_key_value_states` is used, optionally only the last `decoder_inputs_embeds` have to be input (see `decoder_past_key_value_states`).
            This is useful if you want more control over how to convert `decoder_input_ids` indices into associated vectors
            than the model's internal embedding lookup matrix.
        head_mask: (:obj:`torch.FloatTensor` of shape :obj:`(num_heads,)` or :obj:`(num_layers, num_heads)`, `optional`, defaults to :obj:`None`):
            Mask to nullify selected heads of the self-attention modules.
            Mask values selected in ``[0, 1]``:
            ``1`` indicates the head is **not masked**, ``0`` indicates the head is **masked**.
        output_attentions (:obj:`bool`, `optional`, defaults to `:obj:`None`):
            If set to ``True``, the attentions tensors of all attention layers are returned. See ``attentions`` under returned tensors for more detail.
"""


@add_start_docstrings(
    "The bare T5 Model transformer outputting raw hidden-states" "without any specific head on top.",
    T5_START_DOCSTRING,
)
class T5Model(T5PreTrainedModel):
    def __init__(self, config):
        super().__init__(config)
        self.shared = nn.Embedding(config.vocab_size, config.d_model)

        encoder_config = copy.deepcopy(config)
        self.encoder = T5Stack(encoder_config, self.shared)

        decoder_config = copy.deepcopy(config)
        decoder_config.is_decoder = True
        self.decoder = T5Stack(decoder_config, self.shared)

        self.init_weights()

    def get_input_embeddings(self):
        return self.shared

    def set_input_embeddings(self, new_embeddings):
        self.shared = new_embeddings
        self.encoder.set_input_embeddings(new_embeddings)
        self.decoder.set_input_embeddings(new_embeddings)

    def get_encoder(self):
        return self.encoder

    def get_decoder(self):
        return self.decoder

    @add_start_docstrings_to_callable(T5_INPUTS_DOCSTRING)
    def forward(
        self,
        input_ids=None,
        attention_mask=None,
        encoder_outputs=None,
        decoder_input_ids=None,
        decoder_attention_mask=None,
        decoder_past_key_value_states=None,
        use_cache=True,
        inputs_embeds=None,
        decoder_inputs_embeds=None,
        head_mask=None,
<<<<<<< HEAD
        output_hidden_states=False,
=======
>>>>>>> 56200331
        output_attentions=None,
    ):
        r"""
    Return:
        :obj:`tuple(torch.FloatTensor)` comprising various elements depending on the configuration (:class:`~transformers.T5Config`) and inputs.
        last_hidden_state (:obj:`torch.FloatTensor` of shape :obj:`(batch_size, sequence_length, hidden_size)`):
            Sequence of hidden-states at the output of the last layer of the model.
            If `decoder_past_key_value_states` is used only the last hidden-state of the sequences of shape :obj:`(batch_size, 1, hidden_size)` is output.
        decoder_past_key_value_states (:obj:`tuple(tuple(torch.FloatTensor))` of length :obj:`config.n_layers` with each tuple having 4 tensors of shape :obj:`(batch_size, num_heads, sequence_length, embed_size_per_head)`, `optional`, returned when ``use_cache=True``):
            Contains pre-computed key and value hidden-states of the attention blocks.
            Can be used to speed up sequential decoding (see `decoder_past_key_value_states` input).
            Note that when using `decoder_past_key_value_states`, the model only outputs the last `hidden-state` of the sequence of shape :obj:`(batch_size, 1, config.vocab_size)`.
        hidden_states (:obj:`tuple(torch.FloatTensor)`, `optional`, returned when ``output_hidden_states=True``):
            Tuple of :obj:`torch.FloatTensor` (one for the output of the embeddings + one for the output of each layer)
            of shape :obj:`(batch_size, sequence_length, hidden_size)`.

            Hidden-states of the model at the output of each layer plus the initial embedding outputs.
<<<<<<< HEAD
        attentions (:obj:`tuple(torch.FloatTensor)`, `optional`, returned when ``output_attentions=True``):
=======
        attentions (:obj:`tuple(torch.FloatTensor)`, `optional`, returned when ``output_attentions=True`` is passed or ``config.output_attentions=True``):
>>>>>>> 56200331
            Tuple of :obj:`torch.FloatTensor` (one for each layer) of shape
            :obj:`(batch_size, num_heads, sequence_length, sequence_length)`.

            Attentions weights after the attention softmax, used to compute the weighted average in the self-attention
            heads.

    Examples::

            from transformers import T5Tokenizer, T5Model

            tokenizer = T5Tokenizer.from_pretrained('t5-small')
            model = T5Model.from_pretrained('t5-small')
            input_ids = tokenizer.encode("Hello, my dog is cute", return_tensors="pt")  # Batch size 1
            outputs = model(input_ids=input_ids, decoder_input_ids=input_ids)
            last_hidden_states = outputs[0]  # The last hidden-state is the first element of the output tuple

        """

        # Encode if needed (training, first prediction pass)
        if encoder_outputs is None:
            encoder_outputs = self.encoder(
                input_ids=input_ids,
                attention_mask=attention_mask,
                inputs_embeds=inputs_embeds,
                head_mask=head_mask,
<<<<<<< HEAD
                output_hidden_states=output_hidden_states,
=======
>>>>>>> 56200331
                output_attentions=output_attentions,
            )

        hidden_states = encoder_outputs[0]

        # If decoding with past key value states, only the last tokens
        # should be given as an input
        if decoder_past_key_value_states is not None:
            if decoder_input_ids is not None:
                decoder_input_ids = decoder_input_ids[:, -1:]
            if decoder_inputs_embeds is not None:
                decoder_inputs_embeds = decoder_inputs_embeds[:, -1:]

        # Decode
        decoder_outputs = self.decoder(
            input_ids=decoder_input_ids,
            attention_mask=decoder_attention_mask,
            inputs_embeds=decoder_inputs_embeds,
            past_key_value_states=decoder_past_key_value_states,
            encoder_hidden_states=hidden_states,
            encoder_attention_mask=attention_mask,
            head_mask=head_mask,
            use_cache=use_cache,
<<<<<<< HEAD
            output_hidden_states=output_hidden_states,
=======
>>>>>>> 56200331
            output_attentions=output_attentions,
        )

        if use_cache is True:
            past = ((encoder_outputs, decoder_outputs[1]),)
            decoder_outputs = decoder_outputs[:1] + past + decoder_outputs[2:]

        return decoder_outputs + encoder_outputs

    def _prune_heads(self, heads_to_prune):
        """ Prunes heads of the model.
            heads_to_prune: dict of {layer_num: list of heads to prune in this layer}
            See base class PreTrainedModel
        """
        for layer, heads in heads_to_prune.items():
            self.encoder.layer[layer].attention.prune_heads(heads)


@add_start_docstrings("""T5 Model with a `language modeling` head on top. """, T5_START_DOCSTRING)
class T5ForConditionalGeneration(T5PreTrainedModel):
    def __init__(self, config):
        super().__init__(config)
        self.model_dim = config.d_model

        self.shared = nn.Embedding(config.vocab_size, config.d_model)

        encoder_config = copy.deepcopy(config)
        self.encoder = T5Stack(encoder_config, self.shared)

        decoder_config = copy.deepcopy(config)
        decoder_config.is_decoder = True
        self.decoder = T5Stack(decoder_config, self.shared)

        self.lm_head = nn.Linear(config.d_model, config.vocab_size, bias=False)

        self.init_weights()

    def get_input_embeddings(self):
        return self.shared

    def set_input_embeddings(self, new_embeddings):
        self.shared = new_embeddings
        self.encoder.set_input_embeddings(new_embeddings)
        self.decoder.set_input_embeddings(new_embeddings)

    def get_output_embeddings(self):
        return self.lm_head

    def get_encoder(self):
        return self.encoder

    def get_decoder(self):
        return self.decoder

    @add_start_docstrings_to_callable(T5_INPUTS_DOCSTRING)
    def forward(
        self,
        input_ids=None,
        attention_mask=None,
        encoder_outputs=None,
        decoder_input_ids=None,
        decoder_attention_mask=None,
        decoder_past_key_value_states=None,
        use_cache=True,
        labels=None,
        inputs_embeds=None,
        decoder_inputs_embeds=None,
        head_mask=None,
<<<<<<< HEAD
        output_hidden_states=False,
=======
>>>>>>> 56200331
        output_attentions=None,
        **kwargs
    ):
        r"""
        labels (:obj:`torch.LongTensor` of shape :obj:`(batch_size,)`, `optional`, defaults to :obj:`None`):
                Labels for computing the sequence classification/regression loss.
                Indices should be in :obj:`[-100, 0, ..., config.vocab_size - 1]`.
                All labels set to ``-100`` are ignored (masked), the loss is only
                computed for labels in ``[0, ..., config.vocab_size]``
        kwargs (:obj:`Dict[str, any]`, optional, defaults to `{}`):
                Used to hide legacy arguments that have been deprecated.

    Returns:
        :obj:`tuple(torch.FloatTensor)` comprising various elements depending on the configuration (:class:`~transformers.T5Config`) and inputs.
        loss (:obj:`torch.FloatTensor` of shape :obj:`(1,)`, `optional`, returned when :obj:`labels` is provided):
            Classification loss (cross entropy).
        prediction_scores (:obj:`torch.FloatTensor` of shape :obj:`(batch_size, sequence_length, config.vocab_size)`)
            Prediction scores of the language modeling head (scores for each vocabulary token before SoftMax).
            If `past_key_value_states` is used only the last prediction_scores of the sequences of shape :obj:`(batch_size, 1, hidden_size)` is output.
        decoder_past_key_value_states (:obj:`tuple(tuple(torch.FloatTensor))` of length :obj:`config.n_layers` with each tuple having 4 tensors of shape :obj:`(batch_size, num_heads, sequence_length, embed_size_per_head)`, `optional`, returned when ``use_cache=True``):
            Contains pre-computed key and value hidden-states of the attention blocks.
            Can be used to speed up sequential decoding (see `decoder_past_key_value_states` input).
            Note that when using `decoder_past_key_value_states`, the model only outputs the last `prediction_score` of the sequence of shape :obj:`(batch_size, 1, config.vocab_size)`.
        hidden_states (:obj:`tuple(torch.FloatTensor)`, `optional`, returned when ``output_hidden_states=True``):
            Tuple of :obj:`torch.FloatTensor` (one for the output of the embeddings + one for the output of each layer)
            of shape :obj:`(batch_size, sequence_length, hidden_size)`.
            Hidden-states of the model at the output of each layer plus the initial embedding outputs.
<<<<<<< HEAD
        attentions (:obj:`tuple(torch.FloatTensor)`, `optional`, returned when ``output_attentions=True``):
=======
        attentions (:obj:`tuple(torch.FloatTensor)`, `optional`, returned when ``output_attentions=True`` is passed or ``config.output_attentions=True``):
>>>>>>> 56200331
            Tuple of :obj:`torch.FloatTensor` (one for each layer) of shape
            :obj:`(batch_size, num_heads, sequence_length, sequence_length)`.
            Attentions weights after the attention softmax, used to compute the weighted average in the self-attention.

    Examples::

        from transformers import T5Tokenizer, T5ForConditionalGeneration

        tokenizer = T5Tokenizer.from_pretrained('t5-small')
        model = T5ForConditionalGeneration.from_pretrained('t5-small')
        input_ids = tokenizer.encode("Hello, my dog is cute", return_tensors="pt")  # Batch size 1
        outputs = model(input_ids=input_ids, decoder_input_ids=input_ids, labels=input_ids)
        loss, prediction_scores = outputs[:2]

        tokenizer = T5Tokenizer.from_pretrained('t5-small')
        model = T5ForConditionalGeneration.from_pretrained('t5-small')
        input_ids = tokenizer.encode("summarize: Hello, my dog is cute", return_tensors="pt")  # Batch size 1
        outputs = model.generate(input_ids)
        """

        if "lm_labels" in kwargs:
            warnings.warn(
                "The `lm_labels` argument is deprecated and will be removed in a future version, use `labels` instead.",
                DeprecationWarning,
            )
            labels = kwargs.pop("lm_labels")
        assert kwargs == {}, f"Unexpected keyword arguments: {list(kwargs.keys())}."

        # Encode if needed (training, first prediction pass)
        if encoder_outputs is None:
            # Convert encoder inputs in embeddings if needed
            encoder_outputs = self.encoder(
                input_ids=input_ids,
                attention_mask=attention_mask,
                inputs_embeds=inputs_embeds,
                head_mask=head_mask,
<<<<<<< HEAD
                output_hidden_states=output_hidden_states,
=======
>>>>>>> 56200331
                output_attentions=output_attentions,
            )

        hidden_states = encoder_outputs[0]

        if labels is not None and decoder_input_ids is None and decoder_inputs_embeds is None:
            # get decoder inputs from shifting lm labels to the right
            decoder_input_ids = self._shift_right(labels)

        # If decoding with past key value states, only the last tokens
        # should be given as an input
        if decoder_past_key_value_states is not None:
            assert labels is None, "Decoder should not use cached key value states when training."
            if decoder_input_ids is not None:
                decoder_input_ids = decoder_input_ids[:, -1:]
            if decoder_inputs_embeds is not None:
                decoder_inputs_embeds = decoder_inputs_embeds[:, -1:]

        # Decode
        decoder_outputs = self.decoder(
            input_ids=decoder_input_ids,
            attention_mask=decoder_attention_mask,
            inputs_embeds=decoder_inputs_embeds,
            past_key_value_states=decoder_past_key_value_states,
            encoder_hidden_states=hidden_states,
            encoder_attention_mask=attention_mask,
            head_mask=head_mask,
            use_cache=use_cache,
<<<<<<< HEAD
            output_hidden_states=output_hidden_states,
=======
>>>>>>> 56200331
            output_attentions=output_attentions,
        )

        # insert decoder past at right place
        # to speed up decoding
        if use_cache is True:
            past = ((encoder_outputs, decoder_outputs[1]),)
            decoder_outputs = decoder_outputs[:1] + past + decoder_outputs[2:]

        sequence_output = decoder_outputs[0]
        # Rescale output before projecting on vocab
        # See https://github.com/tensorflow/mesh/blob/fa19d69eafc9a482aff0b59ddd96b025c0cb207d/mesh_tensorflow/transformer/transformer.py#L586
        sequence_output = sequence_output * (self.model_dim ** -0.5)
        lm_logits = self.lm_head(sequence_output)

        decoder_outputs = (lm_logits,) + decoder_outputs[1:]  # Add hidden states and attention if they are here
        if labels is not None:
            loss_fct = CrossEntropyLoss(ignore_index=-100)
            loss = loss_fct(lm_logits.view(-1, lm_logits.size(-1)), labels.view(-1))
            # TODO(thom): Add z_loss https://github.com/tensorflow/mesh/blob/fa19d69eafc9a482aff0b59ddd96b025c0cb207d/mesh_tensorflow/layers.py#L666
            decoder_outputs = (loss,) + decoder_outputs

        return decoder_outputs + encoder_outputs

    def prepare_inputs_for_generation(self, input_ids, past, attention_mask, use_cache, **kwargs):
        assert past is not None, "past has to be defined for encoder_outputs"

        # first step
        if len(past) < 2:
            encoder_outputs, decoder_past_key_value_states = past, None
        else:
            encoder_outputs, decoder_past_key_value_states = past[0], past[1]

        return {
            "decoder_input_ids": input_ids,
            "decoder_past_key_value_states": decoder_past_key_value_states,
            "encoder_outputs": encoder_outputs,
            "attention_mask": attention_mask,
            "use_cache": use_cache,
        }

    def _reorder_cache(self, past, beam_idx):
        # if decoder past is not included in output
        # speedy decoding is disabled and no need to reorder
        if len(past) < 2:
            logger.warning("You might want to consider setting `use_cache=True` to speed up decoding")
            return past

        decoder_past = past[1]
        past = (past[0],)
        reordered_decoder_past = ()
        for layer_past_states in decoder_past:
            # get the correct batch idx from layer past batch dim
            # batch dim of `past` is at 2nd position
            reordered_layer_past_states = ()
            for layer_past_state in layer_past_states:
                # need to set correct `past` for each of the four key / value states
                reordered_layer_past_states = reordered_layer_past_states + (
                    layer_past_state.index_select(0, beam_idx),
                )

            assert reordered_layer_past_states[0].shape == layer_past_states[0].shape
            assert len(reordered_layer_past_states) == len(layer_past_states)

            reordered_decoder_past = reordered_decoder_past + (reordered_layer_past_states,)
        return past + (reordered_decoder_past,)<|MERGE_RESOLUTION|>--- conflicted
+++ resolved
@@ -629,11 +629,8 @@
 class T5Stack(T5PreTrainedModel):
     def __init__(self, config, embed_tokens=None):
         super().__init__(config)
-<<<<<<< HEAD
-=======
         self.output_hidden_states = config.output_hidden_states
 
->>>>>>> 56200331
         self.embed_tokens = embed_tokens
         self.is_decoder = config.is_decoder
 
@@ -664,13 +661,8 @@
         head_mask=None,
         past_key_value_states=None,
         use_cache=False,
-<<<<<<< HEAD
-        output_hidden_states=False,
-=======
->>>>>>> 56200331
         output_attentions=None,
     ):
-        output_attentions = output_attentions if output_attentions is not None else self.config.output_attentions
 
         output_attentions = output_attentions if output_attentions is not None else self.config.output_attentions
 
@@ -734,7 +726,7 @@
         hidden_states = self.dropout(inputs_embeds)
 
         for i, (layer_module, past_key_value_state) in enumerate(zip(self.block, past_key_value_states)):
-            if output_hidden_states:
+            if self.output_hidden_states:
                 all_hidden_states = all_hidden_states + (hidden_states,)
 
             layer_outputs = layer_module(
@@ -769,14 +761,14 @@
         hidden_states = self.dropout(hidden_states)
 
         # Add last layer
-        if output_hidden_states:
+        if self.output_hidden_states:
             all_hidden_states = all_hidden_states + (hidden_states,)
 
         outputs = (hidden_states,)
         if use_cache is True:
             assert self.is_decoder, "`use_cache` can only be set to `True` if {} is used as a decoder".format(self)
             outputs = outputs + (present_key_value_states,)
-        if output_hidden_states:
+        if self.output_hidden_states:
             outputs = outputs + (all_hidden_states,)
         if output_attentions:
             outputs = outputs + (all_attentions,)
@@ -886,6 +878,14 @@
     def get_decoder(self):
         return self.decoder
 
+    def _prune_heads(self, heads_to_prune):
+        """ Prunes heads of the model.
+            heads_to_prune: dict of {layer_num: list of heads to prune in this layer}
+            See base class PreTrainedModel
+        """
+        for layer, heads in heads_to_prune.items():
+            self.encoder.layer[layer].attention.prune_heads(heads)
+
     @add_start_docstrings_to_callable(T5_INPUTS_DOCSTRING)
     def forward(
         self,
@@ -899,10 +899,6 @@
         inputs_embeds=None,
         decoder_inputs_embeds=None,
         head_mask=None,
-<<<<<<< HEAD
-        output_hidden_states=False,
-=======
->>>>>>> 56200331
         output_attentions=None,
     ):
         r"""
@@ -915,16 +911,12 @@
             Contains pre-computed key and value hidden-states of the attention blocks.
             Can be used to speed up sequential decoding (see `decoder_past_key_value_states` input).
             Note that when using `decoder_past_key_value_states`, the model only outputs the last `hidden-state` of the sequence of shape :obj:`(batch_size, 1, config.vocab_size)`.
-        hidden_states (:obj:`tuple(torch.FloatTensor)`, `optional`, returned when ``output_hidden_states=True``):
+        hidden_states (:obj:`tuple(torch.FloatTensor)`, `optional`, returned when ``config.output_hidden_states=True``):
             Tuple of :obj:`torch.FloatTensor` (one for the output of the embeddings + one for the output of each layer)
             of shape :obj:`(batch_size, sequence_length, hidden_size)`.
 
             Hidden-states of the model at the output of each layer plus the initial embedding outputs.
-<<<<<<< HEAD
-        attentions (:obj:`tuple(torch.FloatTensor)`, `optional`, returned when ``output_attentions=True``):
-=======
         attentions (:obj:`tuple(torch.FloatTensor)`, `optional`, returned when ``output_attentions=True`` is passed or ``config.output_attentions=True``):
->>>>>>> 56200331
             Tuple of :obj:`torch.FloatTensor` (one for each layer) of shape
             :obj:`(batch_size, num_heads, sequence_length, sequence_length)`.
 
@@ -950,10 +942,6 @@
                 attention_mask=attention_mask,
                 inputs_embeds=inputs_embeds,
                 head_mask=head_mask,
-<<<<<<< HEAD
-                output_hidden_states=output_hidden_states,
-=======
->>>>>>> 56200331
                 output_attentions=output_attentions,
             )
 
@@ -977,10 +965,6 @@
             encoder_attention_mask=attention_mask,
             head_mask=head_mask,
             use_cache=use_cache,
-<<<<<<< HEAD
-            output_hidden_states=output_hidden_states,
-=======
->>>>>>> 56200331
             output_attentions=output_attentions,
         )
 
@@ -989,14 +973,6 @@
             decoder_outputs = decoder_outputs[:1] + past + decoder_outputs[2:]
 
         return decoder_outputs + encoder_outputs
-
-    def _prune_heads(self, heads_to_prune):
-        """ Prunes heads of the model.
-            heads_to_prune: dict of {layer_num: list of heads to prune in this layer}
-            See base class PreTrainedModel
-        """
-        for layer, heads in heads_to_prune.items():
-            self.encoder.layer[layer].attention.prune_heads(heads)
 
 
 @add_start_docstrings("""T5 Model with a `language modeling` head on top. """, T5_START_DOCSTRING)
@@ -1049,10 +1025,6 @@
         inputs_embeds=None,
         decoder_inputs_embeds=None,
         head_mask=None,
-<<<<<<< HEAD
-        output_hidden_states=False,
-=======
->>>>>>> 56200331
         output_attentions=None,
         **kwargs
     ):
@@ -1076,15 +1048,11 @@
             Contains pre-computed key and value hidden-states of the attention blocks.
             Can be used to speed up sequential decoding (see `decoder_past_key_value_states` input).
             Note that when using `decoder_past_key_value_states`, the model only outputs the last `prediction_score` of the sequence of shape :obj:`(batch_size, 1, config.vocab_size)`.
-        hidden_states (:obj:`tuple(torch.FloatTensor)`, `optional`, returned when ``output_hidden_states=True``):
+        hidden_states (:obj:`tuple(torch.FloatTensor)`, `optional`, returned when ``config.output_hidden_states=True``):
             Tuple of :obj:`torch.FloatTensor` (one for the output of the embeddings + one for the output of each layer)
             of shape :obj:`(batch_size, sequence_length, hidden_size)`.
             Hidden-states of the model at the output of each layer plus the initial embedding outputs.
-<<<<<<< HEAD
-        attentions (:obj:`tuple(torch.FloatTensor)`, `optional`, returned when ``output_attentions=True``):
-=======
         attentions (:obj:`tuple(torch.FloatTensor)`, `optional`, returned when ``output_attentions=True`` is passed or ``config.output_attentions=True``):
->>>>>>> 56200331
             Tuple of :obj:`torch.FloatTensor` (one for each layer) of shape
             :obj:`(batch_size, num_heads, sequence_length, sequence_length)`.
             Attentions weights after the attention softmax, used to compute the weighted average in the self-attention.
@@ -1121,10 +1089,6 @@
                 attention_mask=attention_mask,
                 inputs_embeds=inputs_embeds,
                 head_mask=head_mask,
-<<<<<<< HEAD
-                output_hidden_states=output_hidden_states,
-=======
->>>>>>> 56200331
                 output_attentions=output_attentions,
             )
 
@@ -1153,10 +1117,6 @@
             encoder_attention_mask=attention_mask,
             head_mask=head_mask,
             use_cache=use_cache,
-<<<<<<< HEAD
-            output_hidden_states=output_hidden_states,
-=======
->>>>>>> 56200331
             output_attentions=output_attentions,
         )
 
