# Copyright 2020 The HuggingFace Team. All rights reserved.
#
# Licensed under the Apache License, Version 2.0 (the "License");
# you may not use this file except in compliance with the License.
# You may obtain a copy of the License at
#
#     http://www.apache.org/licenses/LICENSE-2.0
#
# Unless required by applicable law or agreed to in writing, software
# distributed under the License is distributed on an "AS IS" BASIS,
# WITHOUT WARRANTIES OR CONDITIONS OF ANY KIND, either express or implied.
# See the License for the specific language governing permissions and
# limitations under the License.

# When adding a new object to this init, remember to add it twice: once inside the `_import_structure` dictionary and
# once inside the `if TYPE_CHECKING` branch. The `TYPE_CHECKING` should have import statements as usual, but they are
# only there for type checking. The `_import_structure` is a dictionary submodule to list of object names, and is used
# to defer the actual importing for when the objects are requested. This way `import transformers` provides the names
# in the namespace without actually importing anything (and especially none of the backends).

__version__ = "4.57.0.dev0"

from pathlib import Path
from typing import TYPE_CHECKING

# Check the dependencies satisfy the minimal versions required.
from . import dependency_versions_check
from .utils import (
    OptionalDependencyNotAvailable,
    _LazyModule,
    is_essentia_available,
    is_g2p_en_available,
    is_librosa_available,
    is_mistral_common_available,
    is_mlx_available,
    is_pretty_midi_available,
)

# Note: the following symbols are deliberately exported with `as`
# so that mypy, pylint or other static linters can recognize them,
# given that they are not exported using `__all__` in this file.
from .utils import is_bitsandbytes_available as is_bitsandbytes_available
from .utils import is_scipy_available as is_scipy_available
from .utils import is_sentencepiece_available as is_sentencepiece_available
from .utils import is_speech_available as is_speech_available
from .utils import is_timm_available as is_timm_available
from .utils import is_tokenizers_available as is_tokenizers_available
from .utils import is_torch_available as is_torch_available
from .utils import is_torchaudio_available as is_torchaudio_available
from .utils import is_torchvision_available as is_torchvision_available
from .utils import is_vision_available as is_vision_available
from .utils import logging as logging
from .utils.import_utils import define_import_structure


logger = logging.get_logger(__name__)  # pylint: disable=invalid-name

# Base objects, independent of any specific backend
_import_structure = {
    "audio_utils": [],
    "commands": [],
    "configuration_utils": ["PretrainedConfig"],
    "convert_slow_tokenizers_checkpoints_to_fast": [],
    "data": [
        "DataProcessor",
        "InputExample",
        "InputFeatures",
        "SingleSentenceClassificationProcessor",
        "SquadExample",
        "SquadFeatures",
        "SquadV1Processor",
        "SquadV2Processor",
        "glue_compute_metrics",
        "glue_convert_examples_to_features",
        "glue_output_modes",
        "glue_processors",
        "glue_tasks_num_labels",
        "squad_convert_examples_to_features",
        "xnli_compute_metrics",
        "xnli_output_modes",
        "xnli_processors",
        "xnli_tasks_num_labels",
    ],
    "data.data_collator": [
        "DataCollator",
        "DataCollatorForLanguageModeling",
        "DataCollatorForMultipleChoice",
        "DataCollatorForPermutationLanguageModeling",
        "DataCollatorForSeq2Seq",
        "DataCollatorForSOP",
        "DataCollatorForTokenClassification",
        "DataCollatorForWholeWordMask",
        "DataCollatorWithFlattening",
        "DataCollatorWithPadding",
        "DefaultDataCollator",
        "default_data_collator",
    ],
    "data.metrics": [],
    "data.processors": [],
    "debug_utils": [],
    "dependency_versions_check": [],
    "dependency_versions_table": [],
    "dynamic_module_utils": [],
    "feature_extraction_sequence_utils": ["SequenceFeatureExtractor"],
    "feature_extraction_utils": ["BatchFeature", "FeatureExtractionMixin"],
    "file_utils": [],
    "generation": [
        "AsyncTextIteratorStreamer",
        "CompileConfig",
        "GenerationConfig",
        "TextIteratorStreamer",
        "TextStreamer",
        "WatermarkingConfig",
    ],
    "hf_argparser": ["HfArgumentParser"],
    "hyperparameter_search": [],
    "image_transforms": [],
    "integrations": [
        "is_clearml_available",
        "is_comet_available",
        "is_dvclive_available",
        "is_neptune_available",
        "is_optuna_available",
        "is_ray_available",
        "is_ray_tune_available",
        "is_sigopt_available",
        "is_swanlab_available",
        "is_tensorboard_available",
        "is_trackio_available",
        "is_wandb_available",
    ],
    "loss": [],
    "modelcard": ["ModelCard"],
    # Models
<<<<<<< HEAD
    "models": [],
    "models.albert": ["AlbertConfig"],
    "models.align": [
        "AlignConfig",
        "AlignProcessor",
        "AlignTextConfig",
        "AlignVisionConfig",
    ],
    "models.altclip": [
        "AltCLIPConfig",
        "AltCLIPProcessor",
        "AltCLIPTextConfig",
        "AltCLIPVisionConfig",
    ],
    "models.audio_spectrogram_transformer": [
        "ASTConfig",
        "ASTFeatureExtractor",
    ],
    "models.auto": [
        "CONFIG_MAPPING",
        "FEATURE_EXTRACTOR_MAPPING",
        "IMAGE_PROCESSOR_MAPPING",
        "MODEL_NAMES_MAPPING",
        "PROCESSOR_MAPPING",
        "TOKENIZER_MAPPING",
        "AutoConfig",
        "AutoFeatureExtractor",
        "AutoImageProcessor",
        "AutoProcessor",
        "AutoTokenizer",
    ],
    "models.autoformer": ["AutoformerConfig"],
    "models.bark": [
        "BarkCoarseConfig",
        "BarkConfig",
        "BarkFineConfig",
        "BarkProcessor",
        "BarkSemanticConfig",
    ],
    "models.bart": ["BartConfig", "BartTokenizer"],
    "models.barthez": [],
    "models.bartpho": [],
    "models.beit": ["BeitConfig"],
    "models.bert": [
        "BasicTokenizer",
        "BertConfig",
        "BertTokenizer",
        "WordpieceTokenizer",
    ],
    "models.bert_generation": ["BertGenerationConfig"],
    "models.bert_japanese": [
        "BertJapaneseTokenizer",
        "CharacterTokenizer",
        "MecabTokenizer",
    ],
    "models.bertweet": ["BertweetTokenizer"],
    "models.big_bird": ["BigBirdConfig"],
    "models.bigbird_pegasus": ["BigBirdPegasusConfig"],
    "models.biogpt": [
        "BioGptConfig",
        "BioGptTokenizer",
    ],
    "models.bit": ["BitConfig"],
    "models.blenderbot": [
        "BlenderbotConfig",
        "BlenderbotTokenizer",
    ],
    "models.blenderbot_small": [
        "BlenderbotSmallConfig",
        "BlenderbotSmallTokenizer",
    ],
    "models.blip": [
        "BlipConfig",
        "BlipProcessor",
        "BlipTextConfig",
        "BlipVisionConfig",
    ],
    "models.blip_2": [
        "Blip2Config",
        "Blip2Processor",
        "Blip2QFormerConfig",
        "Blip2VisionConfig",
    ],
    "models.bloom": ["BloomConfig"],
    "models.bridgetower": [
        "BridgeTowerConfig",
        "BridgeTowerProcessor",
        "BridgeTowerTextConfig",
        "BridgeTowerVisionConfig",
    ],
    "models.bros": [
        "BrosConfig",
        "BrosProcessor",
    ],
    "models.byt5": ["ByT5Tokenizer"],
    "models.camembert": ["CamembertConfig"],
    "models.canine": [
        "CanineConfig",
        "CanineTokenizer",
    ],
    "models.chinese_clip": [
        "ChineseCLIPConfig",
        "ChineseCLIPProcessor",
        "ChineseCLIPTextConfig",
        "ChineseCLIPVisionConfig",
    ],
    "models.clap": [
        "ClapAudioConfig",
        "ClapConfig",
        "ClapProcessor",
        "ClapTextConfig",
    ],
    "models.clip": [
        "CLIPConfig",
        "CLIPProcessor",
        "CLIPTextConfig",
        "CLIPTokenizer",
        "CLIPVisionConfig",
    ],
    "models.clipseg": [
        "CLIPSegConfig",
        "CLIPSegProcessor",
        "CLIPSegTextConfig",
        "CLIPSegVisionConfig",
    ],
    "models.clvp": [
        "ClvpConfig",
        "ClvpDecoderConfig",
        "ClvpEncoderConfig",
        "ClvpFeatureExtractor",
        "ClvpProcessor",
        "ClvpTokenizer",
    ],
    "models.code_llama": [],
    "models.codegen": [
        "CodeGenConfig",
        "CodeGenTokenizer",
    ],
    "models.cohere": ["CohereConfig"],
    "models.conditional_detr": ["ConditionalDetrConfig"],
    "models.convbert": [
        "ConvBertConfig",
        "ConvBertTokenizer",
    ],
    "models.convnext": ["ConvNextConfig"],
    "models.convnextv2": ["ConvNextV2Config"],
    "models.cpm": [],
    "models.cpmant": [
        "CpmAntConfig",
        "CpmAntTokenizer",
    ],
    "models.ctrl": [
        "CTRLConfig",
        "CTRLTokenizer",
    ],
    "models.cvt": ["CvtConfig"],
    "models.data2vec": [
        "Data2VecAudioConfig",
        "Data2VecTextConfig",
        "Data2VecVisionConfig",
    ],
    "models.pantagruel": [
        "Data2Vec2MultiConfig",
    ],
    "models.dbrx": ["DbrxConfig"],
    "models.deberta": [
        "DebertaConfig",
        "DebertaTokenizer",
    ],
    "models.deberta_v2": ["DebertaV2Config"],
    "models.decision_transformer": ["DecisionTransformerConfig"],
    "models.deformable_detr": ["DeformableDetrConfig"],
    "models.deit": ["DeiTConfig"],
    "models.deprecated": [],
    "models.deprecated.bort": [],
    "models.deprecated.mctct": [
        "MCTCTConfig",
        "MCTCTFeatureExtractor",
        "MCTCTProcessor",
    ],
    "models.deprecated.mmbt": ["MMBTConfig"],
    "models.deprecated.open_llama": ["OpenLlamaConfig"],
    "models.deprecated.retribert": [
        "RetriBertConfig",
        "RetriBertTokenizer",
    ],
    "models.deprecated.tapex": ["TapexTokenizer"],
    "models.deprecated.trajectory_transformer": ["TrajectoryTransformerConfig"],
    "models.deprecated.transfo_xl": [
        "TransfoXLConfig",
        "TransfoXLCorpus",
        "TransfoXLTokenizer",
    ],
    "models.deprecated.van": ["VanConfig"],
    "models.depth_anything": ["DepthAnythingConfig"],
    "models.deta": ["DetaConfig"],
    "models.detr": ["DetrConfig"],
    "models.dialogpt": [],
    "models.dinat": ["DinatConfig"],
    "models.dinov2": ["Dinov2Config"],
    "models.distilbert": [
        "DistilBertConfig",
        "DistilBertTokenizer",
    ],
    "models.dit": [],
    "models.donut": [
        "DonutProcessor",
        "DonutSwinConfig",
    ],
    "models.dpr": [
        "DPRConfig",
        "DPRContextEncoderTokenizer",
        "DPRQuestionEncoderTokenizer",
        "DPRReaderOutput",
        "DPRReaderTokenizer",
    ],
    "models.dpt": ["DPTConfig"],
    "models.efficientformer": ["EfficientFormerConfig"],
    "models.efficientnet": ["EfficientNetConfig"],
    "models.electra": [
        "ElectraConfig",
        "ElectraTokenizer",
    ],
    "models.encodec": [
        "EncodecConfig",
        "EncodecFeatureExtractor",
    ],
    "models.encoder_decoder": ["EncoderDecoderConfig"],
    "models.ernie": ["ErnieConfig"],
    "models.ernie_m": ["ErnieMConfig"],
    "models.esm": ["EsmConfig", "EsmTokenizer"],
    "models.falcon": ["FalconConfig"],
    "models.fastspeech2_conformer": [
        "FastSpeech2ConformerConfig",
        "FastSpeech2ConformerHifiGanConfig",
        "FastSpeech2ConformerTokenizer",
        "FastSpeech2ConformerWithHifiGanConfig",
    ],
    "models.flaubert": ["FlaubertConfig", "FlaubertTokenizer"],
    "models.flava": [
        "FlavaConfig",
        "FlavaImageCodebookConfig",
        "FlavaImageConfig",
        "FlavaMultimodalConfig",
        "FlavaTextConfig",
    ],
    "models.fnet": ["FNetConfig"],
    "models.focalnet": ["FocalNetConfig"],
    "models.fsmt": [
        "FSMTConfig",
        "FSMTTokenizer",
    ],
    "models.funnel": [
        "FunnelConfig",
        "FunnelTokenizer",
    ],
    "models.fuyu": ["FuyuConfig"],
    "models.gemma": ["GemmaConfig"],
    "models.git": [
        "GitConfig",
        "GitProcessor",
        "GitVisionConfig",
    ],
    "models.glpn": ["GLPNConfig"],
    "models.gpt2": [
        "GPT2Config",
        "GPT2Tokenizer",
    ],
    "models.gpt_bigcode": ["GPTBigCodeConfig"],
    "models.gpt_neo": ["GPTNeoConfig"],
    "models.gpt_neox": ["GPTNeoXConfig"],
    "models.gpt_neox_japanese": ["GPTNeoXJapaneseConfig"],
    "models.gpt_sw3": [],
    "models.gptj": ["GPTJConfig"],
    "models.gptsan_japanese": [
        "GPTSanJapaneseConfig",
        "GPTSanJapaneseTokenizer",
    ],
    "models.graphormer": ["GraphormerConfig"],
    "models.grounding_dino": [
        "GroundingDinoConfig",
        "GroundingDinoProcessor",
    ],
    "models.groupvit": [
        "GroupViTConfig",
        "GroupViTTextConfig",
        "GroupViTVisionConfig",
    ],
    "models.herbert": ["HerbertTokenizer"],
    "models.hubert": ["HubertConfig"],
    "models.ibert": ["IBertConfig"],
    "models.idefics": ["IdeficsConfig"],
    "models.idefics2": ["Idefics2Config"],
    "models.imagegpt": ["ImageGPTConfig"],
    "models.informer": ["InformerConfig"],
    "models.instructblip": [
        "InstructBlipConfig",
        "InstructBlipProcessor",
        "InstructBlipQFormerConfig",
        "InstructBlipVisionConfig",
    ],
    "models.jamba": ["JambaConfig"],
    "models.jukebox": [
        "JukeboxConfig",
        "JukeboxPriorConfig",
        "JukeboxTokenizer",
        "JukeboxVQVAEConfig",
    ],
    "models.kosmos2": [
        "Kosmos2Config",
        "Kosmos2Processor",
    ],
    "models.layoutlm": [
        "LayoutLMConfig",
        "LayoutLMTokenizer",
    ],
    "models.layoutlmv2": [
        "LayoutLMv2Config",
        "LayoutLMv2FeatureExtractor",
        "LayoutLMv2ImageProcessor",
        "LayoutLMv2Processor",
        "LayoutLMv2Tokenizer",
    ],
    "models.layoutlmv3": [
        "LayoutLMv3Config",
        "LayoutLMv3FeatureExtractor",
        "LayoutLMv3ImageProcessor",
        "LayoutLMv3Processor",
        "LayoutLMv3Tokenizer",
    ],
    "models.layoutxlm": ["LayoutXLMProcessor"],
    "models.led": ["LEDConfig", "LEDTokenizer"],
    "models.levit": ["LevitConfig"],
    "models.lilt": ["LiltConfig"],
    "models.llama": ["LlamaConfig"],
    "models.llava": [
        "LlavaConfig",
        "LlavaProcessor",
    ],
    "models.llava_next": [
        "LlavaNextConfig",
        "LlavaNextProcessor",
    ],
    "models.longformer": [
        "LongformerConfig",
        "LongformerTokenizer",
    ],
    "models.longt5": ["LongT5Config"],
    "models.luke": [
        "LukeConfig",
        "LukeTokenizer",
    ],
    "models.lxmert": [
        "LxmertConfig",
        "LxmertTokenizer",
    ],
    "models.m2m_100": ["M2M100Config"],
    "models.mamba": ["MambaConfig"],
    "models.marian": ["MarianConfig"],
    "models.markuplm": [
        "MarkupLMConfig",
        "MarkupLMFeatureExtractor",
        "MarkupLMProcessor",
        "MarkupLMTokenizer",
    ],
    "models.mask2former": ["Mask2FormerConfig"],
    "models.maskformer": [
        "MaskFormerConfig",
        "MaskFormerSwinConfig",
    ],
    "models.mbart": ["MBartConfig"],
    "models.mbart50": [],
    "models.mega": ["MegaConfig"],
    "models.megatron_bert": ["MegatronBertConfig"],
    "models.megatron_gpt2": [],
    "models.mgp_str": [
        "MgpstrConfig",
        "MgpstrProcessor",
        "MgpstrTokenizer",
    ],
    "models.mistral": ["MistralConfig"],
    "models.mixtral": ["MixtralConfig"],
    "models.mluke": [],
    "models.mobilebert": [
        "MobileBertConfig",
        "MobileBertTokenizer",
    ],
    "models.mobilenet_v1": ["MobileNetV1Config"],
    "models.mobilenet_v2": ["MobileNetV2Config"],
    "models.mobilevit": ["MobileViTConfig"],
    "models.mobilevitv2": ["MobileViTV2Config"],
    "models.mpnet": [
        "MPNetConfig",
        "MPNetTokenizer",
    ],
    "models.mpt": ["MptConfig"],
    "models.mra": ["MraConfig"],
    "models.mt5": ["MT5Config"],
    "models.musicgen": [
        "MusicgenConfig",
        "MusicgenDecoderConfig",
    ],
    "models.musicgen_melody": [
        "MusicgenMelodyConfig",
        "MusicgenMelodyDecoderConfig",
    ],
    "models.mvp": ["MvpConfig", "MvpTokenizer"],
    "models.nat": ["NatConfig"],
    "models.nezha": ["NezhaConfig"],
    "models.nllb": [],
    "models.nllb_moe": ["NllbMoeConfig"],
    "models.nougat": ["NougatProcessor"],
    "models.nystromformer": ["NystromformerConfig"],
    "models.olmo": ["OlmoConfig"],
    "models.oneformer": [
        "OneFormerConfig",
        "OneFormerProcessor",
    ],
    "models.openai": [
        "OpenAIGPTConfig",
        "OpenAIGPTTokenizer",
    ],
    "models.opt": ["OPTConfig"],
    "models.owlv2": [
        "Owlv2Config",
        "Owlv2Processor",
        "Owlv2TextConfig",
        "Owlv2VisionConfig",
    ],
    "models.owlvit": [
        "OwlViTConfig",
        "OwlViTProcessor",
        "OwlViTTextConfig",
        "OwlViTVisionConfig",
    ],
    "models.patchtsmixer": ["PatchTSMixerConfig"],
    "models.patchtst": ["PatchTSTConfig"],
    "models.pegasus": [
        "PegasusConfig",
        "PegasusTokenizer",
    ],
    "models.pegasus_x": ["PegasusXConfig"],
    "models.perceiver": [
        "PerceiverConfig",
        "PerceiverTokenizer",
    ],
    "models.persimmon": ["PersimmonConfig"],
    "models.phi": ["PhiConfig"],
    "models.phi3": ["Phi3Config"],
    "models.phobert": ["PhobertTokenizer"],
    "models.pix2struct": [
        "Pix2StructConfig",
        "Pix2StructProcessor",
        "Pix2StructTextConfig",
        "Pix2StructVisionConfig",
    ],
    "models.plbart": ["PLBartConfig"],
    "models.poolformer": ["PoolFormerConfig"],
    "models.pop2piano": ["Pop2PianoConfig"],
    "models.prophetnet": [
        "ProphetNetConfig",
        "ProphetNetTokenizer",
    ],
    "models.pvt": ["PvtConfig"],
    "models.pvt_v2": ["PvtV2Config"],
    "models.qdqbert": ["QDQBertConfig"],
    "models.qwen2": [
        "Qwen2Config",
        "Qwen2Tokenizer",
    ],
    "models.qwen2_moe": ["Qwen2MoeConfig"],
    "models.rag": ["RagConfig", "RagRetriever", "RagTokenizer"],
    "models.realm": [
        "RealmConfig",
        "RealmTokenizer",
    ],
    "models.recurrent_gemma": ["RecurrentGemmaConfig"],
    "models.reformer": ["ReformerConfig"],
    "models.regnet": ["RegNetConfig"],
    "models.rembert": ["RemBertConfig"],
    "models.resnet": ["ResNetConfig"],
    "models.roberta": [
        "RobertaConfig",
        "RobertaTokenizer",
    ],
    "models.roberta_prelayernorm": ["RobertaPreLayerNormConfig"],
    "models.roc_bert": [
        "RoCBertConfig",
        "RoCBertTokenizer",
    ],
    "models.roformer": [
        "RoFormerConfig",
        "RoFormerTokenizer",
    ],
    "models.rwkv": ["RwkvConfig"],
    "models.sam": [
        "SamConfig",
        "SamMaskDecoderConfig",
        "SamProcessor",
        "SamPromptEncoderConfig",
        "SamVisionConfig",
    ],
    "models.seamless_m4t": [
        "SeamlessM4TConfig",
        "SeamlessM4TFeatureExtractor",
        "SeamlessM4TProcessor",
    ],
    "models.seamless_m4t_v2": ["SeamlessM4Tv2Config"],
    "models.segformer": ["SegformerConfig"],
    "models.seggpt": ["SegGptConfig"],
    "models.sew": ["SEWConfig"],
    "models.sew_d": ["SEWDConfig"],
    "models.siglip": [
        "SiglipConfig",
        "SiglipProcessor",
        "SiglipTextConfig",
        "SiglipVisionConfig",
    ],
    "models.speech_encoder_decoder": ["SpeechEncoderDecoderConfig"],
    "models.speech_to_text": [
        "Speech2TextConfig",
        "Speech2TextFeatureExtractor",
        "Speech2TextProcessor",
    ],
    "models.speech_to_text_2": [
        "Speech2Text2Config",
        "Speech2Text2Processor",
        "Speech2Text2Tokenizer",
    ],
    "models.speecht5": [
        "SpeechT5Config",
        "SpeechT5FeatureExtractor",
        "SpeechT5HifiGanConfig",
        "SpeechT5Processor",
    ],
    "models.splinter": [
        "SplinterConfig",
        "SplinterTokenizer",
    ],
    "models.squeezebert": [
        "SqueezeBertConfig",
        "SqueezeBertTokenizer",
    ],
    "models.stablelm": ["StableLmConfig"],
    "models.starcoder2": ["Starcoder2Config"],
    "models.superpoint": ["SuperPointConfig"],
    "models.swiftformer": ["SwiftFormerConfig"],
    "models.swin": ["SwinConfig"],
    "models.swin2sr": ["Swin2SRConfig"],
    "models.swinv2": ["Swinv2Config"],
    "models.switch_transformers": ["SwitchTransformersConfig"],
    "models.t5": ["T5Config"],
    "models.table_transformer": ["TableTransformerConfig"],
    "models.tapas": [
        "TapasConfig",
        "TapasTokenizer",
    ],
    "models.time_series_transformer": ["TimeSeriesTransformerConfig"],
    "models.timesformer": ["TimesformerConfig"],
    "models.timm_backbone": ["TimmBackboneConfig"],
    "models.trocr": [
        "TrOCRConfig",
        "TrOCRProcessor",
    ],
    "models.tvlt": [
        "TvltConfig",
        "TvltFeatureExtractor",
        "TvltProcessor",
    ],
    "models.tvp": [
        "TvpConfig",
        "TvpProcessor",
    ],
    "models.udop": [
        "UdopConfig",
        "UdopProcessor",
    ],
    "models.umt5": ["UMT5Config"],
    "models.unispeech": ["UniSpeechConfig"],
    "models.unispeech_sat": ["UniSpeechSatConfig"],
    "models.univnet": [
        "UnivNetConfig",
        "UnivNetFeatureExtractor",
    ],
    "models.upernet": ["UperNetConfig"],
    "models.videomae": ["VideoMAEConfig"],
    "models.vilt": [
        "ViltConfig",
        "ViltFeatureExtractor",
        "ViltImageProcessor",
        "ViltProcessor",
    ],
    "models.vipllava": ["VipLlavaConfig"],
    "models.vision_encoder_decoder": ["VisionEncoderDecoderConfig"],
    "models.vision_text_dual_encoder": [
        "VisionTextDualEncoderConfig",
        "VisionTextDualEncoderProcessor",
    ],
    "models.visual_bert": ["VisualBertConfig"],
    "models.vit": ["ViTConfig"],
    "models.vit_hybrid": ["ViTHybridConfig"],
    "models.vit_mae": ["ViTMAEConfig"],
    "models.vit_msn": ["ViTMSNConfig"],
    "models.vitdet": ["VitDetConfig"],
    "models.vitmatte": ["VitMatteConfig"],
    "models.vits": [
        "VitsConfig",
        "VitsTokenizer",
    ],
    "models.vivit": ["VivitConfig"],
    "models.wav2vec2": [
        "Wav2Vec2Config",
        "Wav2Vec2CTCTokenizer",
        "Wav2Vec2FeatureExtractor",
        "Wav2Vec2Processor",
        "Wav2Vec2Tokenizer",
    ],
    "models.wav2vec2_bert": [
        "Wav2Vec2BertConfig",
        "Wav2Vec2BertProcessor",
    ],
    "models.wav2vec2_conformer": ["Wav2Vec2ConformerConfig"],
    "models.wav2vec2_phoneme": ["Wav2Vec2PhonemeCTCTokenizer"],
    "models.wav2vec2_with_lm": ["Wav2Vec2ProcessorWithLM"],
    "models.wavlm": ["WavLMConfig"],
    "models.whisper": [
        "WhisperConfig",
        "WhisperFeatureExtractor",
        "WhisperProcessor",
        "WhisperTokenizer",
    ],
    "models.x_clip": [
        "XCLIPConfig",
        "XCLIPProcessor",
        "XCLIPTextConfig",
        "XCLIPVisionConfig",
    ],
    "models.xglm": ["XGLMConfig"],
    "models.xlm": ["XLMConfig", "XLMTokenizer"],
    "models.xlm_prophetnet": ["XLMProphetNetConfig"],
    "models.xlm_roberta": ["XLMRobertaConfig"],
    "models.xlm_roberta_xl": ["XLMRobertaXLConfig"],
    "models.xlnet": ["XLNetConfig"],
    "models.xmod": ["XmodConfig"],
    "models.yolos": ["YolosConfig"],
    "models.yoso": ["YosoConfig"],
=======
>>>>>>> 5abfa43f
    "onnx": [],
    "pipelines": [
        "AudioClassificationPipeline",
        "AutomaticSpeechRecognitionPipeline",
        "CsvPipelineDataFormat",
        "DepthEstimationPipeline",
        "DocumentQuestionAnsweringPipeline",
        "FeatureExtractionPipeline",
        "FillMaskPipeline",
        "ImageClassificationPipeline",
        "ImageFeatureExtractionPipeline",
        "ImageSegmentationPipeline",
        "ImageTextToTextPipeline",
        "ImageToImagePipeline",
        "ImageToTextPipeline",
        "JsonPipelineDataFormat",
        "KeypointMatchingPipeline",
        "MaskGenerationPipeline",
        "NerPipeline",
        "ObjectDetectionPipeline",
        "PipedPipelineDataFormat",
        "Pipeline",
        "PipelineDataFormat",
        "QuestionAnsweringPipeline",
        "SummarizationPipeline",
        "TableQuestionAnsweringPipeline",
        "Text2TextGenerationPipeline",
        "TextClassificationPipeline",
        "TextGenerationPipeline",
        "TextToAudioPipeline",
        "TokenClassificationPipeline",
        "TranslationPipeline",
        "VideoClassificationPipeline",
        "VisualQuestionAnsweringPipeline",
        "ZeroShotAudioClassificationPipeline",
        "ZeroShotClassificationPipeline",
        "ZeroShotImageClassificationPipeline",
        "ZeroShotObjectDetectionPipeline",
        "pipeline",
    ],
    "processing_utils": ["ProcessorMixin"],
    "quantizers": [],
    "testing_utils": [],
    "tokenization_utils": ["PreTrainedTokenizer"],
    "tokenization_utils_base": [
        "AddedToken",
        "BatchEncoding",
        "CharSpan",
        "PreTrainedTokenizerBase",
        "SpecialTokensMixin",
        "TokenSpan",
    ],
    "trainer_callback": [
        "DefaultFlowCallback",
        "EarlyStoppingCallback",
        "PrinterCallback",
        "ProgressCallback",
        "TrainerCallback",
        "TrainerControl",
        "TrainerState",
    ],
    "trainer_utils": [
        "EvalPrediction",
        "IntervalStrategy",
        "SchedulerType",
        "enable_full_determinism",
        "set_seed",
    ],
    "training_args": ["TrainingArguments"],
    "training_args_seq2seq": ["Seq2SeqTrainingArguments"],
    "utils": [
        "CONFIG_NAME",
        "MODEL_CARD_NAME",
        "PYTORCH_PRETRAINED_BERT_CACHE",
        "PYTORCH_TRANSFORMERS_CACHE",
        "SPIECE_UNDERLINE",
        "TRANSFORMERS_CACHE",
        "WEIGHTS_NAME",
        "TensorType",
        "add_end_docstrings",
        "add_start_docstrings",
        "is_apex_available",
        "is_av_available",
        "is_bitsandbytes_available",
        "is_datasets_available",
        "is_faiss_available",
        "is_matplotlib_available",
        "is_mlx_available",
        "is_phonemizer_available",
        "is_psutil_available",
        "is_py3nvml_available",
        "is_pyctcdecode_available",
        "is_sacremoses_available",
        "is_safetensors_available",
        "is_scipy_available",
        "is_sentencepiece_available",
        "is_sklearn_available",
        "is_speech_available",
        "is_timm_available",
        "is_tokenizers_available",
        "is_torch_available",
        "is_torch_hpu_available",
        "is_torch_mlu_available",
        "is_torch_musa_available",
        "is_torch_neuroncore_available",
        "is_torch_npu_available",
        "is_torchvision_available",
        "is_torch_xla_available",
        "is_torch_xpu_available",
        "is_vision_available",
        "logging",
    ],
    "utils.quantization_config": [
        "AqlmConfig",
        "AutoRoundConfig",
        "AwqConfig",
        "BitNetQuantConfig",
        "BitsAndBytesConfig",
        "CompressedTensorsConfig",
        "EetqConfig",
        "FbgemmFp8Config",
        "FineGrainedFP8Config",
        "GPTQConfig",
        "HiggsConfig",
        "HqqConfig",
        "Mxfp4Config",
        "QuantoConfig",
        "QuarkConfig",
        "FPQuantConfig",
        "SpQRConfig",
        "TorchAoConfig",
        "VptqConfig",
    ],
    "video_utils": [],
}

# tokenizers-backed objects
try:
    if not is_tokenizers_available():
        raise OptionalDependencyNotAvailable()
except OptionalDependencyNotAvailable:
    from .utils import dummy_tokenizers_objects

    _import_structure["utils.dummy_tokenizers_objects"] = [
        name for name in dir(dummy_tokenizers_objects) if not name.startswith("_")
    ]
else:
    # Fast tokenizers structure
    _import_structure["tokenization_utils_fast"] = ["PreTrainedTokenizerFast"]


try:
    if not (is_sentencepiece_available() and is_tokenizers_available()):
        raise OptionalDependencyNotAvailable()
except OptionalDependencyNotAvailable:
    from .utils import dummy_sentencepiece_and_tokenizers_objects

    _import_structure["utils.dummy_sentencepiece_and_tokenizers_objects"] = [
        name for name in dir(dummy_sentencepiece_and_tokenizers_objects) if not name.startswith("_")
    ]
else:
    _import_structure["convert_slow_tokenizer"] = [
        "SLOW_TO_FAST_CONVERTERS",
        "convert_slow_tokenizer",
    ]

try:
    if not (is_mistral_common_available()):
        raise OptionalDependencyNotAvailable()
except OptionalDependencyNotAvailable:
    from .utils import dummy_mistral_common_objects

    _import_structure["utils.dummy_mistral_common_objects"] = [
        name for name in dir(dummy_mistral_common_objects) if not name.startswith("_")
    ]
else:
    _import_structure["tokenization_mistral_common"] = ["MistralCommonTokenizer"]

# Vision-specific objects
try:
    if not is_vision_available():
        raise OptionalDependencyNotAvailable()
except OptionalDependencyNotAvailable:
    from .utils import dummy_vision_objects

    _import_structure["utils.dummy_vision_objects"] = [
        name for name in dir(dummy_vision_objects) if not name.startswith("_")
    ]
else:
    _import_structure["image_processing_base"] = ["ImageProcessingMixin"]
    _import_structure["image_processing_utils"] = ["BaseImageProcessor"]
    _import_structure["image_utils"] = ["ImageFeatureExtractionMixin"]

try:
    if not is_torchvision_available():
        raise OptionalDependencyNotAvailable()
except OptionalDependencyNotAvailable:
    from .utils import dummy_torchvision_objects

    _import_structure["utils.dummy_torchvision_objects"] = [
        name for name in dir(dummy_torchvision_objects) if not name.startswith("_")
    ]
else:
    _import_structure["image_processing_utils_fast"] = ["BaseImageProcessorFast"]
    _import_structure["video_processing_utils"] = ["BaseVideoProcessor"]

# PyTorch-backed objects
try:
    if not is_torch_available():
        raise OptionalDependencyNotAvailable()
except OptionalDependencyNotAvailable:
    from .utils import dummy_pt_objects

    _import_structure["utils.dummy_pt_objects"] = [name for name in dir(dummy_pt_objects) if not name.startswith("_")]
else:
    _import_structure["model_debugging_utils"] = [
        "model_addition_debugger_context",
    ]
    _import_structure["activations"] = []
    _import_structure["cache_utils"] = [
        "CacheLayerMixin",
        "DynamicLayer",
        "StaticLayer",
        "StaticSlidingWindowLayer",
        "SlidingWindowLayer",
        "ChunkedSlidingLayer",
        "QuantoQuantizedLayer",
        "HQQQuantizedLayer",
        "Cache",
        "DynamicCache",
        "EncoderDecoderCache",
        "HQQQuantizedCache",
        "HybridCache",
        "HybridChunkedCache",
        "OffloadedCache",
        "OffloadedStaticCache",
        "QuantizedCache",
        "QuantoQuantizedCache",
        "SlidingWindowCache",
        "StaticCache",
    ]
    _import_structure["data.datasets"] = [
        "GlueDataset",
        "GlueDataTrainingArguments",
        "LineByLineTextDataset",
        "LineByLineWithRefDataset",
        "LineByLineWithSOPTextDataset",
        "SquadDataset",
        "SquadDataTrainingArguments",
        "TextDataset",
        "TextDatasetForNextSentencePrediction",
    ]
    _import_structure["generation"].extend(
        [
            "AlternatingCodebooksLogitsProcessor",
            "BayesianDetectorConfig",
            "BayesianDetectorModel",
            "ClassifierFreeGuidanceLogitsProcessor",
            "EncoderNoRepeatNGramLogitsProcessor",
            "EncoderRepetitionPenaltyLogitsProcessor",
            "EosTokenCriteria",
            "EpsilonLogitsWarper",
            "EtaLogitsWarper",
            "ExponentialDecayLengthPenalty",
            "ForcedBOSTokenLogitsProcessor",
            "ForcedEOSTokenLogitsProcessor",
            "GenerationMixin",
            "InfNanRemoveLogitsProcessor",
            "LogitNormalization",
            "LogitsProcessor",
            "LogitsProcessorList",
            "MaxLengthCriteria",
            "MaxTimeCriteria",
            "MinLengthLogitsProcessor",
            "MinNewTokensLengthLogitsProcessor",
            "MinPLogitsWarper",
            "NoBadWordsLogitsProcessor",
            "NoRepeatNGramLogitsProcessor",
            "PrefixConstrainedLogitsProcessor",
            "RepetitionPenaltyLogitsProcessor",
            "SequenceBiasLogitsProcessor",
            "StoppingCriteria",
            "StoppingCriteriaList",
            "StopStringCriteria",
            "SuppressTokensAtBeginLogitsProcessor",
            "SuppressTokensLogitsProcessor",
            "SynthIDTextWatermarkDetector",
            "SynthIDTextWatermarkingConfig",
            "SynthIDTextWatermarkLogitsProcessor",
            "TemperatureLogitsWarper",
            "TopKLogitsWarper",
            "TopPLogitsWarper",
            "TypicalLogitsWarper",
            "UnbatchedClassifierFreeGuidanceLogitsProcessor",
            "WatermarkDetector",
            "WatermarkLogitsProcessor",
            "WhisperTimeStampLogitsProcessor",
        ]
    )

    # PyTorch domain libraries integration
    _import_structure["integrations.executorch"] = [
        "TorchExportableModuleWithStaticCache",
        "convert_and_export_with_cache",
    ]

    _import_structure["modeling_flash_attention_utils"] = []
    _import_structure["modeling_layers"] = ["GradientCheckpointingLayer"]
    _import_structure["modeling_outputs"] = []
    _import_structure["modeling_rope_utils"] = ["ROPE_INIT_FUNCTIONS", "dynamic_rope_update"]
    _import_structure["modeling_utils"] = ["PreTrainedModel", "AttentionInterface"]
    _import_structure["masking_utils"] = ["AttentionMaskInterface"]
    _import_structure["optimization"] = [
        "Adafactor",
        "get_constant_schedule",
        "get_constant_schedule_with_warmup",
        "get_cosine_schedule_with_warmup",
        "get_cosine_with_hard_restarts_schedule_with_warmup",
        "get_cosine_with_min_lr_schedule_with_warmup",
        "get_cosine_with_min_lr_schedule_with_warmup_lr_rate",
        "get_inverse_sqrt_schedule",
        "get_linear_schedule_with_warmup",
        "get_polynomial_decay_schedule_with_warmup",
        "get_scheduler",
        "get_wsd_schedule",
        "get_reduce_on_plateau_schedule",
    ]
    _import_structure["pytorch_utils"] = [
        "Conv1D",
        "apply_chunking_to_forward",
        "prune_layer",
        "infer_device",
    ]
    _import_structure["time_series_utils"] = []
    _import_structure["trainer"] = ["Trainer"]
    _import_structure["trainer_pt_utils"] = ["torch_distributed_zero_first"]
    _import_structure["trainer_seq2seq"] = ["Seq2SeqTrainer"]


# Direct imports for type-checking
if TYPE_CHECKING:
    # All modeling imports
    from .cache_utils import Cache as Cache
    from .cache_utils import ChunkedSlidingLayer as ChunkedSlidingLayer
    from .cache_utils import DynamicCache as DynamicCache
    from .cache_utils import DynamicLayer as DynamicLayer
    from .cache_utils import EncoderDecoderCache as EncoderDecoderCache
    from .cache_utils import HQQQuantizedCache as HQQQuantizedCache
    from .cache_utils import HQQQuantizedLayer as HQQQuantizedLayer
    from .cache_utils import HybridCache as HybridCache
    from .cache_utils import OffloadedCache as OffloadedCache
    from .cache_utils import OffloadedStaticCache as OffloadedStaticCache
    from .cache_utils import QuantizedCache as QuantizedCache
    from .cache_utils import QuantoQuantizedCache as QuantoQuantizedCache
    from .cache_utils import QuantoQuantizedLayer as QuantoQuantizedLayer
    from .cache_utils import SlidingWindowCache as SlidingWindowCache
    from .cache_utils import SlidingWindowLayer as SlidingWindowLayer
    from .cache_utils import StaticCache as StaticCache
    from .cache_utils import StaticLayer as StaticLayer
    from .cache_utils import StaticSlidingWindowLayer as StaticSlidingWindowLayer
    from .configuration_utils import PretrainedConfig as PretrainedConfig
    from .convert_slow_tokenizer import SLOW_TO_FAST_CONVERTERS as SLOW_TO_FAST_CONVERTERS
    from .convert_slow_tokenizer import convert_slow_tokenizer as convert_slow_tokenizer

<<<<<<< HEAD
    _import_structure["models.align"].extend(
        [
            "AlignModel",
            "AlignPreTrainedModel",
            "AlignTextModel",
            "AlignVisionModel",
        ]
    )

    _import_structure["models.altclip"].extend(
        [
            "AltCLIPModel",
            "AltCLIPPreTrainedModel",
            "AltCLIPTextModel",
            "AltCLIPVisionModel",
        ]
    )
    _import_structure["models.audio_spectrogram_transformer"].extend(
        [
            "ASTForAudioClassification",
            "ASTModel",
            "ASTPreTrainedModel",
        ]
    )
    _import_structure["models.auto"].extend(
        [
            "MODEL_FOR_AUDIO_CLASSIFICATION_MAPPING",
            "MODEL_FOR_AUDIO_FRAME_CLASSIFICATION_MAPPING",
            "MODEL_FOR_AUDIO_XVECTOR_MAPPING",
            "MODEL_FOR_BACKBONE_MAPPING",
            "MODEL_FOR_CAUSAL_IMAGE_MODELING_MAPPING",
            "MODEL_FOR_CAUSAL_LM_MAPPING",
            "MODEL_FOR_CTC_MAPPING",
            "MODEL_FOR_DEPTH_ESTIMATION_MAPPING",
            "MODEL_FOR_DOCUMENT_QUESTION_ANSWERING_MAPPING",
            "MODEL_FOR_IMAGE_CLASSIFICATION_MAPPING",
            "MODEL_FOR_IMAGE_MAPPING",
            "MODEL_FOR_IMAGE_SEGMENTATION_MAPPING",
            "MODEL_FOR_IMAGE_TO_IMAGE_MAPPING",
            "MODEL_FOR_INSTANCE_SEGMENTATION_MAPPING",
            "MODEL_FOR_KEYPOINT_DETECTION_MAPPING",
            "MODEL_FOR_MASKED_IMAGE_MODELING_MAPPING",
            "MODEL_FOR_MASKED_LM_MAPPING",
            "MODEL_FOR_MASK_GENERATION_MAPPING",
            "MODEL_FOR_MULTIPLE_CHOICE_MAPPING",
            "MODEL_FOR_NEXT_SENTENCE_PREDICTION_MAPPING",
            "MODEL_FOR_OBJECT_DETECTION_MAPPING",
            "MODEL_FOR_PRETRAINING_MAPPING",
            "MODEL_FOR_QUESTION_ANSWERING_MAPPING",
            "MODEL_FOR_SEMANTIC_SEGMENTATION_MAPPING",
            "MODEL_FOR_SEQ_TO_SEQ_CAUSAL_LM_MAPPING",
            "MODEL_FOR_SEQUENCE_CLASSIFICATION_MAPPING",
            "MODEL_FOR_SPEECH_SEQ_2_SEQ_MAPPING",
            "MODEL_FOR_TABLE_QUESTION_ANSWERING_MAPPING",
            "MODEL_FOR_TEXT_ENCODING_MAPPING",
            "MODEL_FOR_TEXT_TO_SPECTROGRAM_MAPPING",
            "MODEL_FOR_TEXT_TO_WAVEFORM_MAPPING",
            "MODEL_FOR_TIME_SERIES_CLASSIFICATION_MAPPING",
            "MODEL_FOR_TIME_SERIES_REGRESSION_MAPPING",
            "MODEL_FOR_TOKEN_CLASSIFICATION_MAPPING",
            "MODEL_FOR_UNIVERSAL_SEGMENTATION_MAPPING",
            "MODEL_FOR_VIDEO_CLASSIFICATION_MAPPING",
            "MODEL_FOR_VISION_2_SEQ_MAPPING",
            "MODEL_FOR_VISUAL_QUESTION_ANSWERING_MAPPING",
            "MODEL_FOR_ZERO_SHOT_IMAGE_CLASSIFICATION_MAPPING",
            "MODEL_FOR_ZERO_SHOT_OBJECT_DETECTION_MAPPING",
            "MODEL_MAPPING",
            "MODEL_WITH_LM_HEAD_MAPPING",
            "AutoBackbone",
            "AutoModel",
            "AutoModelForAudioClassification",
            "AutoModelForAudioFrameClassification",
            "AutoModelForAudioXVector",
            "AutoModelForCausalLM",
            "AutoModelForCTC",
            "AutoModelForDepthEstimation",
            "AutoModelForDocumentQuestionAnswering",
            "AutoModelForImageClassification",
            "AutoModelForImageSegmentation",
            "AutoModelForImageToImage",
            "AutoModelForInstanceSegmentation",
            "AutoModelForKeypointDetection",
            "AutoModelForMaskedImageModeling",
            "AutoModelForMaskedLM",
            "AutoModelForMaskGeneration",
            "AutoModelForMultipleChoice",
            "AutoModelForNextSentencePrediction",
            "AutoModelForObjectDetection",
            "AutoModelForPreTraining",
            "AutoModelForQuestionAnswering",
            "AutoModelForSemanticSegmentation",
            "AutoModelForSeq2SeqLM",
            "AutoModelForSequenceClassification",
            "AutoModelForSpeechSeq2Seq",
            "AutoModelForTableQuestionAnswering",
            "AutoModelForTextEncoding",
            "AutoModelForTextToSpectrogram",
            "AutoModelForTextToWaveform",
            "AutoModelForTokenClassification",
            "AutoModelForUniversalSegmentation",
            "AutoModelForVideoClassification",
            "AutoModelForVision2Seq",
            "AutoModelForVisualQuestionAnswering",
            "AutoModelForZeroShotImageClassification",
            "AutoModelForZeroShotObjectDetection",
            "AutoModelWithLMHead",
        ]
    )
    _import_structure["models.autoformer"].extend(
        [
            "AutoformerForPrediction",
            "AutoformerModel",
            "AutoformerPreTrainedModel",
        ]
    )
    _import_structure["models.bark"].extend(
        [
            "BarkCausalModel",
            "BarkCoarseModel",
            "BarkFineModel",
            "BarkModel",
            "BarkPreTrainedModel",
            "BarkSemanticModel",
        ]
    )
    _import_structure["models.bart"].extend(
        [
            "BartForCausalLM",
            "BartForConditionalGeneration",
            "BartForQuestionAnswering",
            "BartForSequenceClassification",
            "BartModel",
            "BartPretrainedModel",
            "BartPreTrainedModel",
            "PretrainedBartModel",
        ]
    )
    _import_structure["models.beit"].extend(
        [
            "BeitBackbone",
            "BeitForImageClassification",
            "BeitForMaskedImageModeling",
            "BeitForSemanticSegmentation",
            "BeitModel",
            "BeitPreTrainedModel",
        ]
    )
    _import_structure["models.bert"].extend(
        [
            "BertForMaskedLM",
            "BertForMultipleChoice",
            "BertForNextSentencePrediction",
            "BertForPreTraining",
            "BertForQuestionAnswering",
            "BertForSequenceClassification",
            "BertForTokenClassification",
            "BertLayer",
            "BertLMHeadModel",
            "BertModel",
            "BertPreTrainedModel",
            "load_tf_weights_in_bert",
        ]
    )
    _import_structure["models.bert_generation"].extend(
        [
            "BertGenerationDecoder",
            "BertGenerationEncoder",
            "BertGenerationPreTrainedModel",
            "load_tf_weights_in_bert_generation",
        ]
    )
    _import_structure["models.big_bird"].extend(
        [
            "BigBirdForCausalLM",
            "BigBirdForMaskedLM",
            "BigBirdForMultipleChoice",
            "BigBirdForPreTraining",
            "BigBirdForQuestionAnswering",
            "BigBirdForSequenceClassification",
            "BigBirdForTokenClassification",
            "BigBirdLayer",
            "BigBirdModel",
            "BigBirdPreTrainedModel",
            "load_tf_weights_in_big_bird",
        ]
    )
    _import_structure["models.bigbird_pegasus"].extend(
        [
            "BigBirdPegasusForCausalLM",
            "BigBirdPegasusForConditionalGeneration",
            "BigBirdPegasusForQuestionAnswering",
            "BigBirdPegasusForSequenceClassification",
            "BigBirdPegasusModel",
            "BigBirdPegasusPreTrainedModel",
        ]
    )
    _import_structure["models.biogpt"].extend(
        [
            "BioGptForCausalLM",
            "BioGptForSequenceClassification",
            "BioGptForTokenClassification",
            "BioGptModel",
            "BioGptPreTrainedModel",
        ]
    )
    _import_structure["models.bit"].extend(
        [
            "BitBackbone",
            "BitForImageClassification",
            "BitModel",
            "BitPreTrainedModel",
        ]
    )
    _import_structure["models.blenderbot"].extend(
        [
            "BlenderbotForCausalLM",
            "BlenderbotForConditionalGeneration",
            "BlenderbotModel",
            "BlenderbotPreTrainedModel",
        ]
    )
    _import_structure["models.blenderbot_small"].extend(
        [
            "BlenderbotSmallForCausalLM",
            "BlenderbotSmallForConditionalGeneration",
            "BlenderbotSmallModel",
            "BlenderbotSmallPreTrainedModel",
        ]
    )
    _import_structure["models.blip"].extend(
        [
            "BlipForConditionalGeneration",
            "BlipForImageTextRetrieval",
            "BlipForQuestionAnswering",
            "BlipModel",
            "BlipPreTrainedModel",
            "BlipTextModel",
            "BlipVisionModel",
        ]
    )
    _import_structure["models.blip_2"].extend(
        [
            "Blip2ForConditionalGeneration",
            "Blip2Model",
            "Blip2PreTrainedModel",
            "Blip2QFormerModel",
            "Blip2VisionModel",
        ]
    )
    _import_structure["models.bloom"].extend(
        [
            "BloomForCausalLM",
            "BloomForQuestionAnswering",
            "BloomForSequenceClassification",
            "BloomForTokenClassification",
            "BloomModel",
            "BloomPreTrainedModel",
        ]
    )
    _import_structure["models.bridgetower"].extend(
        [
            "BridgeTowerForContrastiveLearning",
            "BridgeTowerForImageAndTextRetrieval",
            "BridgeTowerForMaskedLM",
            "BridgeTowerModel",
            "BridgeTowerPreTrainedModel",
        ]
    )
    _import_structure["models.bros"].extend(
        [
            "BrosForTokenClassification",
            "BrosModel",
            "BrosPreTrainedModel",
            "BrosProcessor",
            "BrosSpadeEEForTokenClassification",
            "BrosSpadeELForTokenClassification",
        ]
    )
    _import_structure["models.camembert"].extend(
        [
            "CamembertForCausalLM",
            "CamembertForMaskedLM",
            "CamembertForMultipleChoice",
            "CamembertForQuestionAnswering",
            "CamembertForSequenceClassification",
            "CamembertForTokenClassification",
            "CamembertModel",
            "CamembertPreTrainedModel",
        ]
    )
    _import_structure["models.canine"].extend(
        [
            "CanineForMultipleChoice",
            "CanineForQuestionAnswering",
            "CanineForSequenceClassification",
            "CanineForTokenClassification",
            "CanineLayer",
            "CanineModel",
            "CaninePreTrainedModel",
            "load_tf_weights_in_canine",
        ]
    )
    _import_structure["models.chinese_clip"].extend(
        [
            "ChineseCLIPModel",
            "ChineseCLIPPreTrainedModel",
            "ChineseCLIPTextModel",
            "ChineseCLIPVisionModel",
        ]
    )
    _import_structure["models.clap"].extend(
        [
            "ClapAudioModel",
            "ClapAudioModelWithProjection",
            "ClapFeatureExtractor",
            "ClapModel",
            "ClapPreTrainedModel",
            "ClapTextModel",
            "ClapTextModelWithProjection",
        ]
    )
    _import_structure["models.clip"].extend(
        [
            "CLIPForImageClassification",
            "CLIPModel",
            "CLIPPreTrainedModel",
            "CLIPTextModel",
            "CLIPTextModelWithProjection",
            "CLIPVisionModel",
            "CLIPVisionModelWithProjection",
        ]
    )
    _import_structure["models.clipseg"].extend(
        [
            "CLIPSegForImageSegmentation",
            "CLIPSegModel",
            "CLIPSegPreTrainedModel",
            "CLIPSegTextModel",
            "CLIPSegVisionModel",
        ]
    )
    _import_structure["models.clvp"].extend(
        [
            "ClvpDecoder",
            "ClvpEncoder",
            "ClvpForCausalLM",
            "ClvpModel",
            "ClvpModelForConditionalGeneration",
            "ClvpPreTrainedModel",
        ]
    )
    _import_structure["models.codegen"].extend(
        [
            "CodeGenForCausalLM",
            "CodeGenModel",
            "CodeGenPreTrainedModel",
        ]
    )
    _import_structure["models.cohere"].extend(["CohereForCausalLM", "CohereModel", "CoherePreTrainedModel"])
    _import_structure["models.conditional_detr"].extend(
        [
            "ConditionalDetrForObjectDetection",
            "ConditionalDetrForSegmentation",
            "ConditionalDetrModel",
            "ConditionalDetrPreTrainedModel",
        ]
    )
    _import_structure["models.convbert"].extend(
        [
            "ConvBertForMaskedLM",
            "ConvBertForMultipleChoice",
            "ConvBertForQuestionAnswering",
            "ConvBertForSequenceClassification",
            "ConvBertForTokenClassification",
            "ConvBertLayer",
            "ConvBertModel",
            "ConvBertPreTrainedModel",
            "load_tf_weights_in_convbert",
        ]
    )
    _import_structure["models.convnext"].extend(
        [
            "ConvNextBackbone",
            "ConvNextForImageClassification",
            "ConvNextModel",
            "ConvNextPreTrainedModel",
        ]
    )
    _import_structure["models.convnextv2"].extend(
        [
            "ConvNextV2Backbone",
            "ConvNextV2ForImageClassification",
            "ConvNextV2Model",
            "ConvNextV2PreTrainedModel",
        ]
    )
    _import_structure["models.cpmant"].extend(
        [
            "CpmAntForCausalLM",
            "CpmAntModel",
            "CpmAntPreTrainedModel",
        ]
    )
    _import_structure["models.ctrl"].extend(
        [
            "CTRLForSequenceClassification",
            "CTRLLMHeadModel",
            "CTRLModel",
            "CTRLPreTrainedModel",
        ]
    )
    _import_structure["models.cvt"].extend(
        [
            "CvtForImageClassification",
            "CvtModel",
            "CvtPreTrainedModel",
        ]
    )
    _import_structure["models.data2vec"].extend(
        [
            "Data2VecAudioForAudioFrameClassification",
            "Data2VecAudioForCTC",
            "Data2VecAudioForSequenceClassification",
            "Data2VecAudioForXVector",
            "Data2VecAudioModel",
            "Data2VecAudioPreTrainedModel",
            "Data2VecTextForCausalLM",
            "Data2VecTextForMaskedLM",
            "Data2VecTextForMultipleChoice",
            "Data2VecTextForQuestionAnswering",
            "Data2VecTextForSequenceClassification",
            "Data2VecTextForTokenClassification",
            "Data2VecTextModel",
            "Data2VecTextPreTrainedModel",
            "Data2VecVisionForImageClassification",
            "Data2VecVisionForSemanticSegmentation",
            "Data2VecVisionModel",
            "Data2VecVisionPreTrainedModel",
        ]
    )
    _import_structure["models.pantagruel"].extend(
        [
            "Data2Vec2MultiPreTrainedModel",
            "Data2Vec2MultiModel",
        ]
    )
    _import_structure["models.dbrx"].extend(
        [
            "DbrxForCausalLM",
            "DbrxModel",
            "DbrxPreTrainedModel",
        ]
    )
    _import_structure["models.deberta"].extend(
        [
            "DebertaForMaskedLM",
            "DebertaForQuestionAnswering",
            "DebertaForSequenceClassification",
            "DebertaForTokenClassification",
            "DebertaModel",
            "DebertaPreTrainedModel",
        ]
    )
    _import_structure["models.deberta_v2"].extend(
        [
            "DebertaV2ForMaskedLM",
            "DebertaV2ForMultipleChoice",
            "DebertaV2ForQuestionAnswering",
            "DebertaV2ForSequenceClassification",
            "DebertaV2ForTokenClassification",
            "DebertaV2Model",
            "DebertaV2PreTrainedModel",
        ]
    )
    _import_structure["models.decision_transformer"].extend(
        [
            "DecisionTransformerGPT2Model",
            "DecisionTransformerGPT2PreTrainedModel",
            "DecisionTransformerModel",
            "DecisionTransformerPreTrainedModel",
        ]
    )
    _import_structure["models.deformable_detr"].extend(
        [
            "DeformableDetrForObjectDetection",
            "DeformableDetrModel",
            "DeformableDetrPreTrainedModel",
        ]
    )
    _import_structure["models.deit"].extend(
        [
            "DeiTForImageClassification",
            "DeiTForImageClassificationWithTeacher",
            "DeiTForMaskedImageModeling",
            "DeiTModel",
            "DeiTPreTrainedModel",
        ]
    )
    _import_structure["models.deprecated.mctct"].extend(
        [
            "MCTCTForCTC",
            "MCTCTModel",
            "MCTCTPreTrainedModel",
        ]
    )
    _import_structure["models.deprecated.mmbt"].extend(["MMBTForClassification", "MMBTModel", "ModalEmbeddings"])
    _import_structure["models.deprecated.open_llama"].extend(
        [
            "OpenLlamaForCausalLM",
            "OpenLlamaForSequenceClassification",
            "OpenLlamaModel",
            "OpenLlamaPreTrainedModel",
        ]
    )
    _import_structure["models.deprecated.retribert"].extend(
        [
            "RetriBertModel",
            "RetriBertPreTrainedModel",
        ]
    )
    _import_structure["models.deprecated.trajectory_transformer"].extend(
        [
            "TrajectoryTransformerModel",
            "TrajectoryTransformerPreTrainedModel",
        ]
    )
    _import_structure["models.deprecated.transfo_xl"].extend(
        [
            "AdaptiveEmbedding",
            "TransfoXLForSequenceClassification",
            "TransfoXLLMHeadModel",
            "TransfoXLModel",
            "TransfoXLPreTrainedModel",
            "load_tf_weights_in_transfo_xl",
        ]
    )
    _import_structure["models.deprecated.van"].extend(
        [
            "VanForImageClassification",
            "VanModel",
            "VanPreTrainedModel",
        ]
    )
    _import_structure["models.depth_anything"].extend(
        [
            "DepthAnythingForDepthEstimation",
            "DepthAnythingPreTrainedModel",
        ]
    )
    _import_structure["models.deta"].extend(
        [
            "DetaForObjectDetection",
            "DetaModel",
            "DetaPreTrainedModel",
        ]
    )
    _import_structure["models.detr"].extend(
        [
            "DetrForObjectDetection",
            "DetrForSegmentation",
            "DetrModel",
            "DetrPreTrainedModel",
        ]
    )
    _import_structure["models.dinat"].extend(
        [
            "DinatBackbone",
            "DinatForImageClassification",
            "DinatModel",
            "DinatPreTrainedModel",
        ]
    )
    _import_structure["models.dinov2"].extend(
        [
            "Dinov2Backbone",
            "Dinov2ForImageClassification",
            "Dinov2Model",
            "Dinov2PreTrainedModel",
        ]
    )
    _import_structure["models.distilbert"].extend(
        [
            "DistilBertForMaskedLM",
            "DistilBertForMultipleChoice",
            "DistilBertForQuestionAnswering",
            "DistilBertForSequenceClassification",
            "DistilBertForTokenClassification",
            "DistilBertModel",
            "DistilBertPreTrainedModel",
        ]
    )
    _import_structure["models.donut"].extend(
        [
            "DonutSwinModel",
            "DonutSwinPreTrainedModel",
        ]
    )
    _import_structure["models.dpr"].extend(
        [
            "DPRContextEncoder",
            "DPRPretrainedContextEncoder",
            "DPRPreTrainedModel",
            "DPRPretrainedQuestionEncoder",
            "DPRPretrainedReader",
            "DPRQuestionEncoder",
            "DPRReader",
        ]
    )
    _import_structure["models.dpt"].extend(
        [
            "DPTForDepthEstimation",
            "DPTForSemanticSegmentation",
            "DPTModel",
            "DPTPreTrainedModel",
        ]
    )
    _import_structure["models.efficientformer"].extend(
        [
            "EfficientFormerForImageClassification",
            "EfficientFormerForImageClassificationWithTeacher",
            "EfficientFormerModel",
            "EfficientFormerPreTrainedModel",
        ]
    )
    _import_structure["models.efficientnet"].extend(
        [
            "EfficientNetForImageClassification",
            "EfficientNetModel",
            "EfficientNetPreTrainedModel",
        ]
    )
    _import_structure["models.electra"].extend(
        [
            "ElectraForCausalLM",
            "ElectraForMaskedLM",
            "ElectraForMultipleChoice",
            "ElectraForPreTraining",
            "ElectraForQuestionAnswering",
            "ElectraForSequenceClassification",
            "ElectraForTokenClassification",
            "ElectraModel",
            "ElectraPreTrainedModel",
            "load_tf_weights_in_electra",
        ]
    )
    _import_structure["models.encodec"].extend(
        [
            "EncodecModel",
            "EncodecPreTrainedModel",
        ]
    )
    _import_structure["models.encoder_decoder"].append("EncoderDecoderModel")
    _import_structure["models.ernie"].extend(
        [
            "ErnieForCausalLM",
            "ErnieForMaskedLM",
            "ErnieForMultipleChoice",
            "ErnieForNextSentencePrediction",
            "ErnieForPreTraining",
            "ErnieForQuestionAnswering",
            "ErnieForSequenceClassification",
            "ErnieForTokenClassification",
            "ErnieModel",
            "ErniePreTrainedModel",
        ]
    )
    _import_structure["models.ernie_m"].extend(
        [
            "ErnieMForInformationExtraction",
            "ErnieMForMultipleChoice",
            "ErnieMForQuestionAnswering",
            "ErnieMForSequenceClassification",
            "ErnieMForTokenClassification",
            "ErnieMModel",
            "ErnieMPreTrainedModel",
        ]
    )
    _import_structure["models.esm"].extend(
        [
            "EsmFoldPreTrainedModel",
            "EsmForMaskedLM",
            "EsmForProteinFolding",
            "EsmForSequenceClassification",
            "EsmForTokenClassification",
            "EsmModel",
            "EsmPreTrainedModel",
        ]
    )
    _import_structure["models.falcon"].extend(
        [
            "FalconForCausalLM",
            "FalconForQuestionAnswering",
            "FalconForSequenceClassification",
            "FalconForTokenClassification",
            "FalconModel",
            "FalconPreTrainedModel",
        ]
    )
    _import_structure["models.fastspeech2_conformer"].extend(
        [
            "FastSpeech2ConformerHifiGan",
            "FastSpeech2ConformerModel",
            "FastSpeech2ConformerPreTrainedModel",
            "FastSpeech2ConformerWithHifiGan",
        ]
    )
    _import_structure["models.flaubert"].extend(
        [
            "FlaubertForMultipleChoice",
            "FlaubertForQuestionAnswering",
            "FlaubertForQuestionAnsweringSimple",
            "FlaubertForSequenceClassification",
            "FlaubertForTokenClassification",
            "FlaubertModel",
            "FlaubertPreTrainedModel",
            "FlaubertWithLMHeadModel",
        ]
    )
    _import_structure["models.flava"].extend(
        [
            "FlavaForPreTraining",
            "FlavaImageCodebook",
            "FlavaImageModel",
            "FlavaModel",
            "FlavaMultimodalModel",
            "FlavaPreTrainedModel",
            "FlavaTextModel",
        ]
    )
    _import_structure["models.fnet"].extend(
        [
            "FNetForMaskedLM",
            "FNetForMultipleChoice",
            "FNetForNextSentencePrediction",
            "FNetForPreTraining",
            "FNetForQuestionAnswering",
            "FNetForSequenceClassification",
            "FNetForTokenClassification",
            "FNetLayer",
            "FNetModel",
            "FNetPreTrainedModel",
        ]
    )
    _import_structure["models.focalnet"].extend(
        [
            "FocalNetBackbone",
            "FocalNetForImageClassification",
            "FocalNetForMaskedImageModeling",
            "FocalNetModel",
            "FocalNetPreTrainedModel",
        ]
    )
    _import_structure["models.fsmt"].extend(["FSMTForConditionalGeneration", "FSMTModel", "PretrainedFSMTModel"])
    _import_structure["models.funnel"].extend(
        [
            "FunnelBaseModel",
            "FunnelForMaskedLM",
            "FunnelForMultipleChoice",
            "FunnelForPreTraining",
            "FunnelForQuestionAnswering",
            "FunnelForSequenceClassification",
            "FunnelForTokenClassification",
            "FunnelModel",
            "FunnelPreTrainedModel",
            "load_tf_weights_in_funnel",
        ]
    )
    _import_structure["models.fuyu"].extend(["FuyuForCausalLM", "FuyuPreTrainedModel"])
    _import_structure["models.gemma"].extend(
        [
            "GemmaForCausalLM",
            "GemmaForSequenceClassification",
            "GemmaModel",
            "GemmaPreTrainedModel",
        ]
    )
    _import_structure["models.git"].extend(
        [
            "GitForCausalLM",
            "GitModel",
            "GitPreTrainedModel",
            "GitVisionModel",
        ]
    )
    _import_structure["models.glpn"].extend(
        [
            "GLPNForDepthEstimation",
            "GLPNModel",
            "GLPNPreTrainedModel",
        ]
    )
    _import_structure["models.gpt2"].extend(
        [
            "GPT2DoubleHeadsModel",
            "GPT2ForQuestionAnswering",
            "GPT2ForSequenceClassification",
            "GPT2ForTokenClassification",
            "GPT2LMHeadModel",
            "GPT2Model",
            "GPT2PreTrainedModel",
            "load_tf_weights_in_gpt2",
        ]
    )
    _import_structure["models.gpt_bigcode"].extend(
        [
            "GPTBigCodeForCausalLM",
            "GPTBigCodeForSequenceClassification",
            "GPTBigCodeForTokenClassification",
            "GPTBigCodeModel",
            "GPTBigCodePreTrainedModel",
        ]
    )
    _import_structure["models.gpt_neo"].extend(
        [
            "GPTNeoForCausalLM",
            "GPTNeoForQuestionAnswering",
            "GPTNeoForSequenceClassification",
            "GPTNeoForTokenClassification",
            "GPTNeoModel",
            "GPTNeoPreTrainedModel",
            "load_tf_weights_in_gpt_neo",
        ]
    )
    _import_structure["models.gpt_neox"].extend(
        [
            "GPTNeoXForCausalLM",
            "GPTNeoXForQuestionAnswering",
            "GPTNeoXForSequenceClassification",
            "GPTNeoXForTokenClassification",
            "GPTNeoXLayer",
            "GPTNeoXModel",
            "GPTNeoXPreTrainedModel",
        ]
    )
    _import_structure["models.gpt_neox_japanese"].extend(
        [
            "GPTNeoXJapaneseForCausalLM",
            "GPTNeoXJapaneseLayer",
            "GPTNeoXJapaneseModel",
            "GPTNeoXJapanesePreTrainedModel",
        ]
    )
    _import_structure["models.gptj"].extend(
        [
            "GPTJForCausalLM",
            "GPTJForQuestionAnswering",
            "GPTJForSequenceClassification",
            "GPTJModel",
            "GPTJPreTrainedModel",
        ]
    )
    _import_structure["models.gptsan_japanese"].extend(
        [
            "GPTSanJapaneseForConditionalGeneration",
            "GPTSanJapaneseModel",
            "GPTSanJapanesePreTrainedModel",
        ]
    )
    _import_structure["models.graphormer"].extend(
        [
            "GraphormerForGraphClassification",
            "GraphormerModel",
            "GraphormerPreTrainedModel",
        ]
    )
    _import_structure["models.grounding_dino"].extend(
        [
            "GroundingDinoForObjectDetection",
            "GroundingDinoModel",
            "GroundingDinoPreTrainedModel",
        ]
    )
    _import_structure["models.groupvit"].extend(
        [
            "GroupViTModel",
            "GroupViTPreTrainedModel",
            "GroupViTTextModel",
            "GroupViTVisionModel",
        ]
    )
    _import_structure["models.hubert"].extend(
        [
            "HubertForCTC",
            "HubertForSequenceClassification",
            "HubertModel",
            "HubertPreTrainedModel",
        ]
    )
    _import_structure["models.ibert"].extend(
        [
            "IBertForMaskedLM",
            "IBertForMultipleChoice",
            "IBertForQuestionAnswering",
            "IBertForSequenceClassification",
            "IBertForTokenClassification",
            "IBertModel",
            "IBertPreTrainedModel",
        ]
    )
    _import_structure["models.idefics"].extend(
        [
            "IdeficsForVisionText2Text",
            "IdeficsModel",
            "IdeficsPreTrainedModel",
            "IdeficsProcessor",
        ]
    )
    _import_structure["models.idefics2"].extend(
        [
            "Idefics2ForConditionalGeneration",
            "Idefics2Model",
            "Idefics2PreTrainedModel",
            "Idefics2Processor",
        ]
    )
    _import_structure["models.imagegpt"].extend(
        [
            "ImageGPTForCausalImageModeling",
            "ImageGPTForImageClassification",
            "ImageGPTModel",
            "ImageGPTPreTrainedModel",
            "load_tf_weights_in_imagegpt",
        ]
    )
    _import_structure["models.informer"].extend(
        [
            "InformerForPrediction",
            "InformerModel",
            "InformerPreTrainedModel",
        ]
    )
    _import_structure["models.instructblip"].extend(
        [
            "InstructBlipForConditionalGeneration",
            "InstructBlipPreTrainedModel",
            "InstructBlipQFormerModel",
            "InstructBlipVisionModel",
        ]
    )
    _import_structure["models.jamba"].extend(
        [
            "JambaForCausalLM",
            "JambaForSequenceClassification",
            "JambaModel",
            "JambaPreTrainedModel",
        ]
    )
    _import_structure["models.jukebox"].extend(
        [
            "JukeboxModel",
            "JukeboxPreTrainedModel",
            "JukeboxPrior",
            "JukeboxVQVAE",
        ]
    )
    _import_structure["models.kosmos2"].extend(
        [
            "Kosmos2ForConditionalGeneration",
            "Kosmos2Model",
            "Kosmos2PreTrainedModel",
        ]
    )
    _import_structure["models.layoutlm"].extend(
        [
            "LayoutLMForMaskedLM",
            "LayoutLMForQuestionAnswering",
            "LayoutLMForSequenceClassification",
            "LayoutLMForTokenClassification",
            "LayoutLMModel",
            "LayoutLMPreTrainedModel",
        ]
    )
    _import_structure["models.layoutlmv2"].extend(
        [
            "LayoutLMv2ForQuestionAnswering",
            "LayoutLMv2ForSequenceClassification",
            "LayoutLMv2ForTokenClassification",
            "LayoutLMv2Model",
            "LayoutLMv2PreTrainedModel",
        ]
    )
    _import_structure["models.layoutlmv3"].extend(
        [
            "LayoutLMv3ForQuestionAnswering",
            "LayoutLMv3ForSequenceClassification",
            "LayoutLMv3ForTokenClassification",
            "LayoutLMv3Model",
            "LayoutLMv3PreTrainedModel",
        ]
    )
    _import_structure["models.led"].extend(
        [
            "LEDForConditionalGeneration",
            "LEDForQuestionAnswering",
            "LEDForSequenceClassification",
            "LEDModel",
            "LEDPreTrainedModel",
        ]
    )
    _import_structure["models.levit"].extend(
        [
            "LevitForImageClassification",
            "LevitForImageClassificationWithTeacher",
            "LevitModel",
            "LevitPreTrainedModel",
        ]
    )
    _import_structure["models.lilt"].extend(
        [
            "LiltForQuestionAnswering",
            "LiltForSequenceClassification",
            "LiltForTokenClassification",
            "LiltModel",
            "LiltPreTrainedModel",
        ]
    )
    _import_structure["models.llama"].extend(
        [
            "LlamaForCausalLM",
            "LlamaForQuestionAnswering",
            "LlamaForSequenceClassification",
            "LlamaModel",
            "LlamaPreTrainedModel",
        ]
    )
    _import_structure["models.llava"].extend(
        [
            "LlavaForConditionalGeneration",
            "LlavaPreTrainedModel",
        ]
    )
    _import_structure["models.llava_next"].extend(
        [
            "LlavaNextForConditionalGeneration",
            "LlavaNextPreTrainedModel",
        ]
    )
    _import_structure["models.longformer"].extend(
        [
            "LongformerForMaskedLM",
            "LongformerForMultipleChoice",
            "LongformerForQuestionAnswering",
            "LongformerForSequenceClassification",
            "LongformerForTokenClassification",
            "LongformerModel",
            "LongformerPreTrainedModel",
            "LongformerSelfAttention",
        ]
    )
    _import_structure["models.longt5"].extend(
        [
            "LongT5EncoderModel",
            "LongT5ForConditionalGeneration",
            "LongT5Model",
            "LongT5PreTrainedModel",
        ]
    )
    _import_structure["models.luke"].extend(
        [
            "LukeForEntityClassification",
            "LukeForEntityPairClassification",
            "LukeForEntitySpanClassification",
            "LukeForMaskedLM",
            "LukeForMultipleChoice",
            "LukeForQuestionAnswering",
            "LukeForSequenceClassification",
            "LukeForTokenClassification",
            "LukeModel",
            "LukePreTrainedModel",
        ]
    )
    _import_structure["models.lxmert"].extend(
        [
            "LxmertEncoder",
            "LxmertForPreTraining",
            "LxmertForQuestionAnswering",
            "LxmertModel",
            "LxmertPreTrainedModel",
            "LxmertVisualFeatureEncoder",
            "LxmertXLayer",
        ]
    )
    _import_structure["models.m2m_100"].extend(
        [
            "M2M100ForConditionalGeneration",
            "M2M100Model",
            "M2M100PreTrainedModel",
        ]
    )
    _import_structure["models.mamba"].extend(
        [
            "MambaForCausalLM",
            "MambaModel",
            "MambaPreTrainedModel",
        ]
    )
    _import_structure["models.marian"].extend(["MarianForCausalLM", "MarianModel", "MarianMTModel"])
    _import_structure["models.markuplm"].extend(
        [
            "MarkupLMForQuestionAnswering",
            "MarkupLMForSequenceClassification",
            "MarkupLMForTokenClassification",
            "MarkupLMModel",
            "MarkupLMPreTrainedModel",
        ]
    )
    _import_structure["models.mask2former"].extend(
        [
            "Mask2FormerForUniversalSegmentation",
            "Mask2FormerModel",
            "Mask2FormerPreTrainedModel",
        ]
    )
    _import_structure["models.maskformer"].extend(
        [
            "MaskFormerForInstanceSegmentation",
            "MaskFormerModel",
            "MaskFormerPreTrainedModel",
            "MaskFormerSwinBackbone",
        ]
    )
    _import_structure["models.mbart"].extend(
        [
            "MBartForCausalLM",
            "MBartForConditionalGeneration",
            "MBartForQuestionAnswering",
            "MBartForSequenceClassification",
            "MBartModel",
            "MBartPreTrainedModel",
        ]
    )
    _import_structure["models.mega"].extend(
        [
            "MegaForCausalLM",
            "MegaForMaskedLM",
            "MegaForMultipleChoice",
            "MegaForQuestionAnswering",
            "MegaForSequenceClassification",
            "MegaForTokenClassification",
            "MegaModel",
            "MegaPreTrainedModel",
        ]
    )
    _import_structure["models.megatron_bert"].extend(
        [
            "MegatronBertForCausalLM",
            "MegatronBertForMaskedLM",
            "MegatronBertForMultipleChoice",
            "MegatronBertForNextSentencePrediction",
            "MegatronBertForPreTraining",
            "MegatronBertForQuestionAnswering",
            "MegatronBertForSequenceClassification",
            "MegatronBertForTokenClassification",
            "MegatronBertModel",
            "MegatronBertPreTrainedModel",
        ]
    )
    _import_structure["models.mgp_str"].extend(
        [
            "MgpstrForSceneTextRecognition",
            "MgpstrModel",
            "MgpstrPreTrainedModel",
        ]
    )
    _import_structure["models.mistral"].extend(
        [
            "MistralForCausalLM",
            "MistralForSequenceClassification",
            "MistralModel",
            "MistralPreTrainedModel",
        ]
    )
    _import_structure["models.mixtral"].extend(
        ["MixtralForCausalLM", "MixtralForSequenceClassification", "MixtralModel", "MixtralPreTrainedModel"]
    )
    _import_structure["models.mobilebert"].extend(
        [
            "MobileBertForMaskedLM",
            "MobileBertForMultipleChoice",
            "MobileBertForNextSentencePrediction",
            "MobileBertForPreTraining",
            "MobileBertForQuestionAnswering",
            "MobileBertForSequenceClassification",
            "MobileBertForTokenClassification",
            "MobileBertLayer",
            "MobileBertModel",
            "MobileBertPreTrainedModel",
            "load_tf_weights_in_mobilebert",
        ]
    )
    _import_structure["models.mobilenet_v1"].extend(
        [
            "MobileNetV1ForImageClassification",
            "MobileNetV1Model",
            "MobileNetV1PreTrainedModel",
            "load_tf_weights_in_mobilenet_v1",
        ]
    )
    _import_structure["models.mobilenet_v2"].extend(
        [
            "MobileNetV2ForImageClassification",
            "MobileNetV2ForSemanticSegmentation",
            "MobileNetV2Model",
            "MobileNetV2PreTrainedModel",
            "load_tf_weights_in_mobilenet_v2",
        ]
    )
    _import_structure["models.mobilevit"].extend(
        [
            "MobileViTForImageClassification",
            "MobileViTForSemanticSegmentation",
            "MobileViTModel",
            "MobileViTPreTrainedModel",
        ]
    )
    _import_structure["models.mobilevitv2"].extend(
        [
            "MobileViTV2ForImageClassification",
            "MobileViTV2ForSemanticSegmentation",
            "MobileViTV2Model",
            "MobileViTV2PreTrainedModel",
        ]
    )
    _import_structure["models.mpnet"].extend(
        [
            "MPNetForMaskedLM",
            "MPNetForMultipleChoice",
            "MPNetForQuestionAnswering",
            "MPNetForSequenceClassification",
            "MPNetForTokenClassification",
            "MPNetLayer",
            "MPNetModel",
            "MPNetPreTrainedModel",
        ]
    )
    _import_structure["models.mpt"].extend(
        [
            "MptForCausalLM",
            "MptForQuestionAnswering",
            "MptForSequenceClassification",
            "MptForTokenClassification",
            "MptModel",
            "MptPreTrainedModel",
        ]
    )
    _import_structure["models.mra"].extend(
        [
            "MraForMaskedLM",
            "MraForMultipleChoice",
            "MraForQuestionAnswering",
            "MraForSequenceClassification",
            "MraForTokenClassification",
            "MraModel",
            "MraPreTrainedModel",
        ]
    )
    _import_structure["models.mt5"].extend(
        [
            "MT5EncoderModel",
            "MT5ForConditionalGeneration",
            "MT5ForQuestionAnswering",
            "MT5ForSequenceClassification",
            "MT5ForTokenClassification",
            "MT5Model",
            "MT5PreTrainedModel",
        ]
    )
    _import_structure["models.musicgen"].extend(
        [
            "MusicgenForCausalLM",
            "MusicgenForConditionalGeneration",
            "MusicgenModel",
            "MusicgenPreTrainedModel",
            "MusicgenProcessor",
        ]
    )
    _import_structure["models.musicgen_melody"].extend(
        [
            "MusicgenMelodyForCausalLM",
            "MusicgenMelodyForConditionalGeneration",
            "MusicgenMelodyModel",
            "MusicgenMelodyPreTrainedModel",
        ]
    )
    _import_structure["models.mvp"].extend(
        [
            "MvpForCausalLM",
            "MvpForConditionalGeneration",
            "MvpForQuestionAnswering",
            "MvpForSequenceClassification",
            "MvpModel",
            "MvpPreTrainedModel",
        ]
    )
    _import_structure["models.nat"].extend(
        [
            "NatBackbone",
            "NatForImageClassification",
            "NatModel",
            "NatPreTrainedModel",
        ]
    )
    _import_structure["models.nezha"].extend(
        [
            "NezhaForMaskedLM",
            "NezhaForMultipleChoice",
            "NezhaForNextSentencePrediction",
            "NezhaForPreTraining",
            "NezhaForQuestionAnswering",
            "NezhaForSequenceClassification",
            "NezhaForTokenClassification",
            "NezhaModel",
            "NezhaPreTrainedModel",
        ]
    )
    _import_structure["models.nllb_moe"].extend(
        [
            "NllbMoeForConditionalGeneration",
            "NllbMoeModel",
            "NllbMoePreTrainedModel",
            "NllbMoeSparseMLP",
            "NllbMoeTop2Router",
        ]
    )
    _import_structure["models.nystromformer"].extend(
        [
            "NystromformerForMaskedLM",
            "NystromformerForMultipleChoice",
            "NystromformerForQuestionAnswering",
            "NystromformerForSequenceClassification",
            "NystromformerForTokenClassification",
            "NystromformerLayer",
            "NystromformerModel",
            "NystromformerPreTrainedModel",
        ]
    )
    _import_structure["models.olmo"].extend(
        [
            "OlmoForCausalLM",
            "OlmoModel",
            "OlmoPreTrainedModel",
        ]
    )
    _import_structure["models.oneformer"].extend(
        [
            "OneFormerForUniversalSegmentation",
            "OneFormerModel",
            "OneFormerPreTrainedModel",
        ]
    )
    _import_structure["models.openai"].extend(
        [
            "OpenAIGPTDoubleHeadsModel",
            "OpenAIGPTForSequenceClassification",
            "OpenAIGPTLMHeadModel",
            "OpenAIGPTModel",
            "OpenAIGPTPreTrainedModel",
            "load_tf_weights_in_openai_gpt",
        ]
    )
    _import_structure["models.opt"].extend(
        [
            "OPTForCausalLM",
            "OPTForQuestionAnswering",
            "OPTForSequenceClassification",
            "OPTModel",
            "OPTPreTrainedModel",
        ]
    )
    _import_structure["models.owlv2"].extend(
        [
            "Owlv2ForObjectDetection",
            "Owlv2Model",
            "Owlv2PreTrainedModel",
            "Owlv2TextModel",
            "Owlv2VisionModel",
        ]
    )
    _import_structure["models.owlvit"].extend(
        [
            "OwlViTForObjectDetection",
            "OwlViTModel",
            "OwlViTPreTrainedModel",
            "OwlViTTextModel",
            "OwlViTVisionModel",
        ]
    )
    _import_structure["models.patchtsmixer"].extend(
        [
            "PatchTSMixerForPrediction",
            "PatchTSMixerForPretraining",
            "PatchTSMixerForRegression",
            "PatchTSMixerForTimeSeriesClassification",
            "PatchTSMixerModel",
            "PatchTSMixerPreTrainedModel",
        ]
    )
    _import_structure["models.patchtst"].extend(
        [
            "PatchTSTForClassification",
            "PatchTSTForPrediction",
            "PatchTSTForPretraining",
            "PatchTSTForRegression",
            "PatchTSTModel",
            "PatchTSTPreTrainedModel",
        ]
    )
    _import_structure["models.pegasus"].extend(
        [
            "PegasusForCausalLM",
            "PegasusForConditionalGeneration",
            "PegasusModel",
            "PegasusPreTrainedModel",
        ]
    )
    _import_structure["models.pegasus_x"].extend(
        [
            "PegasusXForConditionalGeneration",
            "PegasusXModel",
            "PegasusXPreTrainedModel",
        ]
    )
    _import_structure["models.perceiver"].extend(
        [
            "PerceiverForImageClassificationConvProcessing",
            "PerceiverForImageClassificationFourier",
            "PerceiverForImageClassificationLearned",
            "PerceiverForMaskedLM",
            "PerceiverForMultimodalAutoencoding",
            "PerceiverForOpticalFlow",
            "PerceiverForSequenceClassification",
            "PerceiverLayer",
            "PerceiverModel",
            "PerceiverPreTrainedModel",
        ]
    )
    _import_structure["models.persimmon"].extend(
        [
            "PersimmonForCausalLM",
            "PersimmonForSequenceClassification",
            "PersimmonModel",
            "PersimmonPreTrainedModel",
        ]
    )
    _import_structure["models.phi"].extend(
        [
            "PhiForCausalLM",
            "PhiForSequenceClassification",
            "PhiForTokenClassification",
            "PhiModel",
            "PhiPreTrainedModel",
        ]
    )
    _import_structure["models.phi3"].extend(
        [
            "Phi3ForCausalLM",
            "Phi3ForSequenceClassification",
            "Phi3ForTokenClassification",
            "Phi3Model",
            "Phi3PreTrainedModel",
        ]
    )
    _import_structure["models.pix2struct"].extend(
        [
            "Pix2StructForConditionalGeneration",
            "Pix2StructPreTrainedModel",
            "Pix2StructTextModel",
            "Pix2StructVisionModel",
        ]
    )
    _import_structure["models.plbart"].extend(
        [
            "PLBartForCausalLM",
            "PLBartForConditionalGeneration",
            "PLBartForSequenceClassification",
            "PLBartModel",
            "PLBartPreTrainedModel",
        ]
    )
    _import_structure["models.poolformer"].extend(
        [
            "PoolFormerForImageClassification",
            "PoolFormerModel",
            "PoolFormerPreTrainedModel",
        ]
    )
    _import_structure["models.pop2piano"].extend(
        [
            "Pop2PianoForConditionalGeneration",
            "Pop2PianoPreTrainedModel",
        ]
    )
    _import_structure["models.prophetnet"].extend(
        [
            "ProphetNetDecoder",
            "ProphetNetEncoder",
            "ProphetNetForCausalLM",
            "ProphetNetForConditionalGeneration",
            "ProphetNetModel",
            "ProphetNetPreTrainedModel",
        ]
    )
    _import_structure["models.pvt"].extend(
        [
            "PvtForImageClassification",
            "PvtModel",
            "PvtPreTrainedModel",
        ]
    )
    _import_structure["models.pvt_v2"].extend(
        [
            "PvtV2Backbone",
            "PvtV2ForImageClassification",
            "PvtV2Model",
            "PvtV2PreTrainedModel",
        ]
    )
    _import_structure["models.qdqbert"].extend(
        [
            "QDQBertForMaskedLM",
            "QDQBertForMultipleChoice",
            "QDQBertForNextSentencePrediction",
            "QDQBertForQuestionAnswering",
            "QDQBertForSequenceClassification",
            "QDQBertForTokenClassification",
            "QDQBertLayer",
            "QDQBertLMHeadModel",
            "QDQBertModel",
            "QDQBertPreTrainedModel",
            "load_tf_weights_in_qdqbert",
        ]
    )
    _import_structure["models.qwen2"].extend(
        [
            "Qwen2ForCausalLM",
            "Qwen2ForSequenceClassification",
            "Qwen2Model",
            "Qwen2PreTrainedModel",
        ]
    )
    _import_structure["models.qwen2_moe"].extend(
        [
            "Qwen2MoeForCausalLM",
            "Qwen2MoeForSequenceClassification",
            "Qwen2MoeModel",
            "Qwen2MoePreTrainedModel",
        ]
    )
    _import_structure["models.rag"].extend(
        [
            "RagModel",
            "RagPreTrainedModel",
            "RagSequenceForGeneration",
            "RagTokenForGeneration",
        ]
    )
    _import_structure["models.realm"].extend(
        [
            "RealmEmbedder",
            "RealmForOpenQA",
            "RealmKnowledgeAugEncoder",
            "RealmPreTrainedModel",
            "RealmReader",
            "RealmRetriever",
            "RealmScorer",
            "load_tf_weights_in_realm",
        ]
    )
    _import_structure["models.recurrent_gemma"].extend(
        [
            "RecurrentGemmaForCausalLM",
            "RecurrentGemmaModel",
            "RecurrentGemmaPreTrainedModel",
        ]
    )
    _import_structure["models.reformer"].extend(
        [
            "ReformerAttention",
            "ReformerForMaskedLM",
            "ReformerForQuestionAnswering",
            "ReformerForSequenceClassification",
            "ReformerLayer",
            "ReformerModel",
            "ReformerModelWithLMHead",
            "ReformerPreTrainedModel",
        ]
    )
    _import_structure["models.regnet"].extend(
        [
            "RegNetForImageClassification",
            "RegNetModel",
            "RegNetPreTrainedModel",
        ]
    )
    _import_structure["models.rembert"].extend(
        [
            "RemBertForCausalLM",
            "RemBertForMaskedLM",
            "RemBertForMultipleChoice",
            "RemBertForQuestionAnswering",
            "RemBertForSequenceClassification",
            "RemBertForTokenClassification",
            "RemBertLayer",
            "RemBertModel",
            "RemBertPreTrainedModel",
            "load_tf_weights_in_rembert",
        ]
    )
    _import_structure["models.resnet"].extend(
        [
            "ResNetBackbone",
            "ResNetForImageClassification",
            "ResNetModel",
            "ResNetPreTrainedModel",
        ]
    )
    _import_structure["models.roberta"].extend(
        [
            "RobertaForCausalLM",
            "RobertaForMaskedLM",
            "RobertaForMultipleChoice",
            "RobertaForQuestionAnswering",
            "RobertaForSequenceClassification",
            "RobertaForTokenClassification",
            "RobertaModel",
            "RobertaPreTrainedModel",
        ]
    )
    _import_structure["models.roberta_prelayernorm"].extend(
        [
            "RobertaPreLayerNormForCausalLM",
            "RobertaPreLayerNormForMaskedLM",
            "RobertaPreLayerNormForMultipleChoice",
            "RobertaPreLayerNormForQuestionAnswering",
            "RobertaPreLayerNormForSequenceClassification",
            "RobertaPreLayerNormForTokenClassification",
            "RobertaPreLayerNormModel",
            "RobertaPreLayerNormPreTrainedModel",
        ]
    )
    _import_structure["models.roc_bert"].extend(
        [
            "RoCBertForCausalLM",
            "RoCBertForMaskedLM",
            "RoCBertForMultipleChoice",
            "RoCBertForPreTraining",
            "RoCBertForQuestionAnswering",
            "RoCBertForSequenceClassification",
            "RoCBertForTokenClassification",
            "RoCBertLayer",
            "RoCBertModel",
            "RoCBertPreTrainedModel",
            "load_tf_weights_in_roc_bert",
        ]
    )
    _import_structure["models.roformer"].extend(
        [
            "RoFormerForCausalLM",
            "RoFormerForMaskedLM",
            "RoFormerForMultipleChoice",
            "RoFormerForQuestionAnswering",
            "RoFormerForSequenceClassification",
            "RoFormerForTokenClassification",
            "RoFormerLayer",
            "RoFormerModel",
            "RoFormerPreTrainedModel",
            "load_tf_weights_in_roformer",
        ]
    )
    _import_structure["models.rwkv"].extend(
        [
            "RwkvForCausalLM",
            "RwkvModel",
            "RwkvPreTrainedModel",
        ]
    )
    _import_structure["models.sam"].extend(
        [
            "SamModel",
            "SamPreTrainedModel",
        ]
    )
    _import_structure["models.seamless_m4t"].extend(
        [
            "SeamlessM4TCodeHifiGan",
            "SeamlessM4TForSpeechToSpeech",
            "SeamlessM4TForSpeechToText",
            "SeamlessM4TForTextToSpeech",
            "SeamlessM4TForTextToText",
            "SeamlessM4THifiGan",
            "SeamlessM4TModel",
            "SeamlessM4TPreTrainedModel",
            "SeamlessM4TTextToUnitForConditionalGeneration",
            "SeamlessM4TTextToUnitModel",
        ]
    )
    _import_structure["models.seamless_m4t_v2"].extend(
        [
            "SeamlessM4Tv2ForSpeechToSpeech",
            "SeamlessM4Tv2ForSpeechToText",
            "SeamlessM4Tv2ForTextToSpeech",
            "SeamlessM4Tv2ForTextToText",
            "SeamlessM4Tv2Model",
            "SeamlessM4Tv2PreTrainedModel",
        ]
    )
    _import_structure["models.segformer"].extend(
        [
            "SegformerDecodeHead",
            "SegformerForImageClassification",
            "SegformerForSemanticSegmentation",
            "SegformerLayer",
            "SegformerModel",
            "SegformerPreTrainedModel",
        ]
    )
    _import_structure["models.seggpt"].extend(
        [
            "SegGptForImageSegmentation",
            "SegGptModel",
            "SegGptPreTrainedModel",
        ]
    )
    _import_structure["models.sew"].extend(
        [
            "SEWForCTC",
            "SEWForSequenceClassification",
            "SEWModel",
            "SEWPreTrainedModel",
        ]
    )
    _import_structure["models.sew_d"].extend(
        [
            "SEWDForCTC",
            "SEWDForSequenceClassification",
            "SEWDModel",
            "SEWDPreTrainedModel",
        ]
    )
    _import_structure["models.siglip"].extend(
        [
            "SiglipForImageClassification",
            "SiglipModel",
            "SiglipPreTrainedModel",
            "SiglipTextModel",
            "SiglipVisionModel",
        ]
    )
    _import_structure["models.speech_encoder_decoder"].extend(["SpeechEncoderDecoderModel"])
    _import_structure["models.speech_to_text"].extend(
        [
            "Speech2TextForConditionalGeneration",
            "Speech2TextModel",
            "Speech2TextPreTrainedModel",
        ]
    )
    _import_structure["models.speech_to_text_2"].extend(["Speech2Text2ForCausalLM", "Speech2Text2PreTrainedModel"])
    _import_structure["models.speecht5"].extend(
        [
            "SpeechT5ForSpeechToSpeech",
            "SpeechT5ForSpeechToText",
            "SpeechT5ForTextToSpeech",
            "SpeechT5HifiGan",
            "SpeechT5Model",
            "SpeechT5PreTrainedModel",
        ]
    )
    _import_structure["models.splinter"].extend(
        [
            "SplinterForPreTraining",
            "SplinterForQuestionAnswering",
            "SplinterLayer",
            "SplinterModel",
            "SplinterPreTrainedModel",
        ]
    )
    _import_structure["models.squeezebert"].extend(
        [
            "SqueezeBertForMaskedLM",
            "SqueezeBertForMultipleChoice",
            "SqueezeBertForQuestionAnswering",
            "SqueezeBertForSequenceClassification",
            "SqueezeBertForTokenClassification",
            "SqueezeBertModel",
            "SqueezeBertModule",
            "SqueezeBertPreTrainedModel",
        ]
    )
    _import_structure["models.stablelm"].extend(
        [
            "StableLmForCausalLM",
            "StableLmForSequenceClassification",
            "StableLmModel",
            "StableLmPreTrainedModel",
        ]
    )
    _import_structure["models.starcoder2"].extend(
        [
            "Starcoder2ForCausalLM",
            "Starcoder2ForSequenceClassification",
            "Starcoder2Model",
            "Starcoder2PreTrainedModel",
        ]
    )
    _import_structure["models.superpoint"].extend(
        [
            "SuperPointForKeypointDetection",
            "SuperPointPreTrainedModel",
        ]
    )
    _import_structure["models.swiftformer"].extend(
        [
            "SwiftFormerForImageClassification",
            "SwiftFormerModel",
            "SwiftFormerPreTrainedModel",
        ]
    )
    _import_structure["models.swin"].extend(
        [
            "SwinBackbone",
            "SwinForImageClassification",
            "SwinForMaskedImageModeling",
            "SwinModel",
            "SwinPreTrainedModel",
        ]
    )
    _import_structure["models.swin2sr"].extend(
        [
            "Swin2SRForImageSuperResolution",
            "Swin2SRModel",
            "Swin2SRPreTrainedModel",
        ]
    )
    _import_structure["models.swinv2"].extend(
        [
            "Swinv2Backbone",
            "Swinv2ForImageClassification",
            "Swinv2ForMaskedImageModeling",
            "Swinv2Model",
            "Swinv2PreTrainedModel",
        ]
    )
    _import_structure["models.switch_transformers"].extend(
        [
            "SwitchTransformersEncoderModel",
            "SwitchTransformersForConditionalGeneration",
            "SwitchTransformersModel",
            "SwitchTransformersPreTrainedModel",
            "SwitchTransformersSparseMLP",
            "SwitchTransformersTop1Router",
        ]
    )
    _import_structure["models.t5"].extend(
        [
            "T5EncoderModel",
            "T5ForConditionalGeneration",
            "T5ForQuestionAnswering",
            "T5ForSequenceClassification",
            "T5ForTokenClassification",
            "T5Model",
            "T5PreTrainedModel",
            "load_tf_weights_in_t5",
        ]
    )
    _import_structure["models.table_transformer"].extend(
        [
            "TableTransformerForObjectDetection",
            "TableTransformerModel",
            "TableTransformerPreTrainedModel",
        ]
    )
    _import_structure["models.tapas"].extend(
        [
            "TapasForMaskedLM",
            "TapasForQuestionAnswering",
            "TapasForSequenceClassification",
            "TapasModel",
            "TapasPreTrainedModel",
            "load_tf_weights_in_tapas",
        ]
    )
    _import_structure["models.time_series_transformer"].extend(
        [
            "TimeSeriesTransformerForPrediction",
            "TimeSeriesTransformerModel",
            "TimeSeriesTransformerPreTrainedModel",
        ]
    )
    _import_structure["models.timesformer"].extend(
        [
            "TimesformerForVideoClassification",
            "TimesformerModel",
            "TimesformerPreTrainedModel",
        ]
    )
    _import_structure["models.timm_backbone"].extend(["TimmBackbone"])
    _import_structure["models.trocr"].extend(
        [
            "TrOCRForCausalLM",
            "TrOCRPreTrainedModel",
        ]
    )
    _import_structure["models.tvlt"].extend(
        [
            "TvltForAudioVisualClassification",
            "TvltForPreTraining",
            "TvltModel",
            "TvltPreTrainedModel",
        ]
    )
    _import_structure["models.tvp"].extend(
        [
            "TvpForVideoGrounding",
            "TvpModel",
            "TvpPreTrainedModel",
        ]
    )
    _import_structure["models.udop"].extend(
        [
            "UdopEncoderModel",
            "UdopForConditionalGeneration",
            "UdopModel",
            "UdopPreTrainedModel",
        ],
    )
    _import_structure["models.umt5"].extend(
        [
            "UMT5EncoderModel",
            "UMT5ForConditionalGeneration",
            "UMT5ForQuestionAnswering",
            "UMT5ForSequenceClassification",
            "UMT5ForTokenClassification",
            "UMT5Model",
            "UMT5PreTrainedModel",
        ]
    )
    _import_structure["models.unispeech"].extend(
        [
            "UniSpeechForCTC",
            "UniSpeechForPreTraining",
            "UniSpeechForSequenceClassification",
            "UniSpeechModel",
            "UniSpeechPreTrainedModel",
        ]
    )
    _import_structure["models.unispeech_sat"].extend(
        [
            "UniSpeechSatForAudioFrameClassification",
            "UniSpeechSatForCTC",
            "UniSpeechSatForPreTraining",
            "UniSpeechSatForSequenceClassification",
            "UniSpeechSatForXVector",
            "UniSpeechSatModel",
            "UniSpeechSatPreTrainedModel",
        ]
    )
    _import_structure["models.univnet"].extend(
        [
            "UnivNetModel",
        ]
    )
    _import_structure["models.upernet"].extend(
        [
            "UperNetForSemanticSegmentation",
            "UperNetPreTrainedModel",
        ]
    )
    _import_structure["models.videomae"].extend(
        [
            "VideoMAEForPreTraining",
            "VideoMAEForVideoClassification",
            "VideoMAEModel",
            "VideoMAEPreTrainedModel",
        ]
    )
    _import_structure["models.vilt"].extend(
        [
            "ViltForImageAndTextRetrieval",
            "ViltForImagesAndTextClassification",
            "ViltForMaskedLM",
            "ViltForQuestionAnswering",
            "ViltForTokenClassification",
            "ViltLayer",
            "ViltModel",
            "ViltPreTrainedModel",
        ]
    )
    _import_structure["models.vipllava"].extend(
        [
            "VipLlavaForConditionalGeneration",
            "VipLlavaPreTrainedModel",
        ]
    )
    _import_structure["models.vision_encoder_decoder"].extend(["VisionEncoderDecoderModel"])
    _import_structure["models.vision_text_dual_encoder"].extend(["VisionTextDualEncoderModel"])
    _import_structure["models.visual_bert"].extend(
        [
            "VisualBertForMultipleChoice",
            "VisualBertForPreTraining",
            "VisualBertForQuestionAnswering",
            "VisualBertForRegionToPhraseAlignment",
            "VisualBertForVisualReasoning",
            "VisualBertLayer",
            "VisualBertModel",
            "VisualBertPreTrainedModel",
        ]
    )
    _import_structure["models.vit"].extend(
        [
            "ViTForImageClassification",
            "ViTForMaskedImageModeling",
            "ViTModel",
            "ViTPreTrainedModel",
        ]
    )
    _import_structure["models.vit_hybrid"].extend(
        [
            "ViTHybridForImageClassification",
            "ViTHybridModel",
            "ViTHybridPreTrainedModel",
        ]
    )
    _import_structure["models.vit_mae"].extend(
        [
            "ViTMAEForPreTraining",
            "ViTMAELayer",
            "ViTMAEModel",
            "ViTMAEPreTrainedModel",
        ]
    )
    _import_structure["models.vit_msn"].extend(
        [
            "ViTMSNForImageClassification",
            "ViTMSNModel",
            "ViTMSNPreTrainedModel",
        ]
    )
    _import_structure["models.vitdet"].extend(
        [
            "VitDetBackbone",
            "VitDetModel",
            "VitDetPreTrainedModel",
        ]
    )
    _import_structure["models.vitmatte"].extend(
        [
            "VitMatteForImageMatting",
            "VitMattePreTrainedModel",
        ]
    )
    _import_structure["models.vits"].extend(
        [
            "VitsModel",
            "VitsPreTrainedModel",
        ]
    )
    _import_structure["models.vivit"].extend(
        [
            "VivitForVideoClassification",
            "VivitModel",
            "VivitPreTrainedModel",
        ]
    )
    _import_structure["models.wav2vec2"].extend(
        [
            "Wav2Vec2ForAudioFrameClassification",
            "Wav2Vec2ForCTC",
            "Wav2Vec2ForMaskedLM",
            "Wav2Vec2ForPreTraining",
            "Wav2Vec2ForSequenceClassification",
            "Wav2Vec2ForXVector",
            "Wav2Vec2Model",
            "Wav2Vec2PreTrainedModel",
        ]
    )
    _import_structure["models.wav2vec2_bert"].extend(
        [
            "Wav2Vec2BertForAudioFrameClassification",
            "Wav2Vec2BertForCTC",
            "Wav2Vec2BertForSequenceClassification",
            "Wav2Vec2BertForXVector",
            "Wav2Vec2BertModel",
            "Wav2Vec2BertPreTrainedModel",
        ]
    )
    _import_structure["models.wav2vec2_conformer"].extend(
        [
            "Wav2Vec2ConformerForAudioFrameClassification",
            "Wav2Vec2ConformerForCTC",
            "Wav2Vec2ConformerForPreTraining",
            "Wav2Vec2ConformerForSequenceClassification",
            "Wav2Vec2ConformerForXVector",
            "Wav2Vec2ConformerModel",
            "Wav2Vec2ConformerPreTrainedModel",
        ]
    )
    _import_structure["models.wavlm"].extend(
        [
            "WavLMForAudioFrameClassification",
            "WavLMForCTC",
            "WavLMForSequenceClassification",
            "WavLMForXVector",
            "WavLMModel",
            "WavLMPreTrainedModel",
        ]
    )
    _import_structure["models.whisper"].extend(
        [
            "WhisperForAudioClassification",
            "WhisperForCausalLM",
            "WhisperForConditionalGeneration",
            "WhisperModel",
            "WhisperPreTrainedModel",
        ]
    )
    _import_structure["models.x_clip"].extend(
        [
            "XCLIPModel",
            "XCLIPPreTrainedModel",
            "XCLIPTextModel",
            "XCLIPVisionModel",
        ]
    )
    _import_structure["models.xglm"].extend(
        [
            "XGLMForCausalLM",
            "XGLMModel",
            "XGLMPreTrainedModel",
        ]
    )
    _import_structure["models.xlm"].extend(
        [
            "XLMForMultipleChoice",
            "XLMForQuestionAnswering",
            "XLMForQuestionAnsweringSimple",
            "XLMForSequenceClassification",
            "XLMForTokenClassification",
            "XLMModel",
            "XLMPreTrainedModel",
            "XLMWithLMHeadModel",
        ]
    )
    _import_structure["models.xlm_prophetnet"].extend(
        [
            "XLMProphetNetDecoder",
            "XLMProphetNetEncoder",
            "XLMProphetNetForCausalLM",
            "XLMProphetNetForConditionalGeneration",
            "XLMProphetNetModel",
            "XLMProphetNetPreTrainedModel",
        ]
    )
    _import_structure["models.xlm_roberta"].extend(
        [
            "XLMRobertaForCausalLM",
            "XLMRobertaForMaskedLM",
            "XLMRobertaForMultipleChoice",
            "XLMRobertaForQuestionAnswering",
            "XLMRobertaForSequenceClassification",
            "XLMRobertaForTokenClassification",
            "XLMRobertaModel",
            "XLMRobertaPreTrainedModel",
        ]
    )
    _import_structure["models.xlm_roberta_xl"].extend(
        [
            "XLMRobertaXLForCausalLM",
            "XLMRobertaXLForMaskedLM",
            "XLMRobertaXLForMultipleChoice",
            "XLMRobertaXLForQuestionAnswering",
            "XLMRobertaXLForSequenceClassification",
            "XLMRobertaXLForTokenClassification",
            "XLMRobertaXLModel",
            "XLMRobertaXLPreTrainedModel",
        ]
    )
    _import_structure["models.xlnet"].extend(
        [
            "XLNetForMultipleChoice",
            "XLNetForQuestionAnswering",
            "XLNetForQuestionAnsweringSimple",
            "XLNetForSequenceClassification",
            "XLNetForTokenClassification",
            "XLNetLMHeadModel",
            "XLNetModel",
            "XLNetPreTrainedModel",
            "load_tf_weights_in_xlnet",
        ]
    )
    _import_structure["models.xmod"].extend(
        [
            "XmodForCausalLM",
            "XmodForMaskedLM",
            "XmodForMultipleChoice",
            "XmodForQuestionAnswering",
            "XmodForSequenceClassification",
            "XmodForTokenClassification",
            "XmodModel",
            "XmodPreTrainedModel",
        ]
    )
    _import_structure["models.yolos"].extend(
        [
            "YolosForObjectDetection",
            "YolosModel",
            "YolosPreTrainedModel",
        ]
    )
    _import_structure["models.yoso"].extend(
        [
            "YosoForMaskedLM",
            "YosoForMultipleChoice",
            "YosoForQuestionAnswering",
            "YosoForSequenceClassification",
            "YosoForTokenClassification",
            "YosoLayer",
            "YosoModel",
            "YosoPreTrainedModel",
        ]
    )
    _import_structure["optimization"] = [
        "Adafactor",
        "AdamW",
        "get_constant_schedule",
        "get_constant_schedule_with_warmup",
        "get_cosine_schedule_with_warmup",
        "get_cosine_with_hard_restarts_schedule_with_warmup",
        "get_inverse_sqrt_schedule",
        "get_linear_schedule_with_warmup",
        "get_polynomial_decay_schedule_with_warmup",
        "get_scheduler",
        "get_wsd_schedule",
    ]
    _import_structure["pytorch_utils"] = [
        "Conv1D",
        "apply_chunking_to_forward",
        "prune_layer",
    ]
    _import_structure["sagemaker"] = []
    _import_structure["time_series_utils"] = []
    _import_structure["trainer"] = ["Trainer"]
    _import_structure["trainer_pt_utils"] = ["torch_distributed_zero_first"]
    _import_structure["trainer_seq2seq"] = ["Seq2SeqTrainer"]

# TensorFlow-backed objects
try:
    if not is_tf_available():
        raise OptionalDependencyNotAvailable()
except OptionalDependencyNotAvailable:
    from .utils import dummy_tf_objects

    _import_structure["utils.dummy_tf_objects"] = [name for name in dir(dummy_tf_objects) if not name.startswith("_")]
else:
    _import_structure["activations_tf"] = []
    _import_structure["benchmark.benchmark_args_tf"] = ["TensorFlowBenchmarkArguments"]
    _import_structure["benchmark.benchmark_tf"] = ["TensorFlowBenchmark"]
    _import_structure["generation"].extend(
        [
            "TFForcedBOSTokenLogitsProcessor",
            "TFForcedEOSTokenLogitsProcessor",
            "TFForceTokensLogitsProcessor",
            "TFGenerationMixin",
            "TFLogitsProcessor",
            "TFLogitsProcessorList",
            "TFLogitsWarper",
            "TFMinLengthLogitsProcessor",
            "TFNoBadWordsLogitsProcessor",
            "TFNoRepeatNGramLogitsProcessor",
            "TFRepetitionPenaltyLogitsProcessor",
            "TFSuppressTokensAtBeginLogitsProcessor",
            "TFSuppressTokensLogitsProcessor",
            "TFTemperatureLogitsWarper",
            "TFTopKLogitsWarper",
            "TFTopPLogitsWarper",
        ]
    )
    _import_structure["keras_callbacks"] = ["KerasMetricCallback", "PushToHubCallback"]
    _import_structure["modeling_tf_outputs"] = []
    _import_structure["modeling_tf_utils"] = [
        "TFPreTrainedModel",
        "TFSequenceSummary",
        "TFSharedEmbeddings",
        "shape_list",
    ]
    # TensorFlow models structure
    _import_structure["models.albert"].extend(
        [
            "TFAlbertForMaskedLM",
            "TFAlbertForMultipleChoice",
            "TFAlbertForPreTraining",
            "TFAlbertForQuestionAnswering",
            "TFAlbertForSequenceClassification",
            "TFAlbertForTokenClassification",
            "TFAlbertMainLayer",
            "TFAlbertModel",
            "TFAlbertPreTrainedModel",
        ]
    )
    _import_structure["models.auto"].extend(
        [
            "TF_MODEL_FOR_AUDIO_CLASSIFICATION_MAPPING",
            "TF_MODEL_FOR_CAUSAL_LM_MAPPING",
            "TF_MODEL_FOR_DOCUMENT_QUESTION_ANSWERING_MAPPING",
            "TF_MODEL_FOR_IMAGE_CLASSIFICATION_MAPPING",
            "TF_MODEL_FOR_MASKED_IMAGE_MODELING_MAPPING",
            "TF_MODEL_FOR_MASKED_LM_MAPPING",
            "TF_MODEL_FOR_MASK_GENERATION_MAPPING",
            "TF_MODEL_FOR_MULTIPLE_CHOICE_MAPPING",
            "TF_MODEL_FOR_NEXT_SENTENCE_PREDICTION_MAPPING",
            "TF_MODEL_FOR_PRETRAINING_MAPPING",
            "TF_MODEL_FOR_QUESTION_ANSWERING_MAPPING",
            "TF_MODEL_FOR_SEMANTIC_SEGMENTATION_MAPPING",
            "TF_MODEL_FOR_SEQ_TO_SEQ_CAUSAL_LM_MAPPING",
            "TF_MODEL_FOR_SEQUENCE_CLASSIFICATION_MAPPING",
            "TF_MODEL_FOR_SPEECH_SEQ_2_SEQ_MAPPING",
            "TF_MODEL_FOR_TABLE_QUESTION_ANSWERING_MAPPING",
            "TF_MODEL_FOR_TEXT_ENCODING_MAPPING",
            "TF_MODEL_FOR_TOKEN_CLASSIFICATION_MAPPING",
            "TF_MODEL_FOR_VISION_2_SEQ_MAPPING",
            "TF_MODEL_FOR_ZERO_SHOT_IMAGE_CLASSIFICATION_MAPPING",
            "TF_MODEL_MAPPING",
            "TF_MODEL_WITH_LM_HEAD_MAPPING",
            "TFAutoModel",
            "TFAutoModelForAudioClassification",
            "TFAutoModelForCausalLM",
            "TFAutoModelForDocumentQuestionAnswering",
            "TFAutoModelForImageClassification",
            "TFAutoModelForMaskedImageModeling",
            "TFAutoModelForMaskedLM",
            "TFAutoModelForMaskGeneration",
            "TFAutoModelForMultipleChoice",
            "TFAutoModelForNextSentencePrediction",
            "TFAutoModelForPreTraining",
            "TFAutoModelForQuestionAnswering",
            "TFAutoModelForSemanticSegmentation",
            "TFAutoModelForSeq2SeqLM",
            "TFAutoModelForSequenceClassification",
            "TFAutoModelForSpeechSeq2Seq",
            "TFAutoModelForTableQuestionAnswering",
            "TFAutoModelForTextEncoding",
            "TFAutoModelForTokenClassification",
            "TFAutoModelForVision2Seq",
            "TFAutoModelForZeroShotImageClassification",
            "TFAutoModelWithLMHead",
        ]
    )
    _import_structure["models.bart"].extend(
        [
            "TFBartForConditionalGeneration",
            "TFBartForSequenceClassification",
            "TFBartModel",
            "TFBartPretrainedModel",
        ]
    )
    _import_structure["models.bert"].extend(
        [
            "TFBertEmbeddings",
            "TFBertForMaskedLM",
            "TFBertForMultipleChoice",
            "TFBertForNextSentencePrediction",
            "TFBertForPreTraining",
            "TFBertForQuestionAnswering",
            "TFBertForSequenceClassification",
            "TFBertForTokenClassification",
            "TFBertLMHeadModel",
            "TFBertMainLayer",
            "TFBertModel",
            "TFBertPreTrainedModel",
        ]
    )
    _import_structure["models.blenderbot"].extend(
        [
            "TFBlenderbotForConditionalGeneration",
            "TFBlenderbotModel",
            "TFBlenderbotPreTrainedModel",
        ]
    )
    _import_structure["models.blenderbot_small"].extend(
        [
            "TFBlenderbotSmallForConditionalGeneration",
            "TFBlenderbotSmallModel",
            "TFBlenderbotSmallPreTrainedModel",
        ]
    )
    _import_structure["models.blip"].extend(
        [
            "TFBlipForConditionalGeneration",
            "TFBlipForImageTextRetrieval",
            "TFBlipForQuestionAnswering",
            "TFBlipModel",
            "TFBlipPreTrainedModel",
            "TFBlipTextModel",
            "TFBlipVisionModel",
        ]
    )
    _import_structure["models.camembert"].extend(
        [
            "TFCamembertForCausalLM",
            "TFCamembertForMaskedLM",
            "TFCamembertForMultipleChoice",
            "TFCamembertForQuestionAnswering",
            "TFCamembertForSequenceClassification",
            "TFCamembertForTokenClassification",
            "TFCamembertModel",
            "TFCamembertPreTrainedModel",
        ]
    )
    _import_structure["models.clip"].extend(
        [
            "TFCLIPModel",
            "TFCLIPPreTrainedModel",
            "TFCLIPTextModel",
            "TFCLIPVisionModel",
        ]
    )
    _import_structure["models.convbert"].extend(
        [
            "TFConvBertForMaskedLM",
            "TFConvBertForMultipleChoice",
            "TFConvBertForQuestionAnswering",
            "TFConvBertForSequenceClassification",
            "TFConvBertForTokenClassification",
            "TFConvBertLayer",
            "TFConvBertModel",
            "TFConvBertPreTrainedModel",
        ]
    )
    _import_structure["models.convnext"].extend(
        [
            "TFConvNextForImageClassification",
            "TFConvNextModel",
            "TFConvNextPreTrainedModel",
        ]
    )
    _import_structure["models.convnextv2"].extend(
        [
            "TFConvNextV2ForImageClassification",
            "TFConvNextV2Model",
            "TFConvNextV2PreTrainedModel",
        ]
    )
    _import_structure["models.ctrl"].extend(
        [
            "TFCTRLForSequenceClassification",
            "TFCTRLLMHeadModel",
            "TFCTRLModel",
            "TFCTRLPreTrainedModel",
        ]
    )
    _import_structure["models.cvt"].extend(
        [
            "TFCvtForImageClassification",
            "TFCvtModel",
            "TFCvtPreTrainedModel",
        ]
    )
    _import_structure["models.data2vec"].extend(
        [
            "TFData2VecVisionForImageClassification",
            "TFData2VecVisionForSemanticSegmentation",
            "TFData2VecVisionModel",
            "TFData2VecVisionPreTrainedModel",
        ]
    )
    _import_structure["models.deberta"].extend(
        [
            "TFDebertaForMaskedLM",
            "TFDebertaForQuestionAnswering",
            "TFDebertaForSequenceClassification",
            "TFDebertaForTokenClassification",
            "TFDebertaModel",
            "TFDebertaPreTrainedModel",
        ]
    )
    _import_structure["models.deberta_v2"].extend(
        [
            "TFDebertaV2ForMaskedLM",
            "TFDebertaV2ForMultipleChoice",
            "TFDebertaV2ForQuestionAnswering",
            "TFDebertaV2ForSequenceClassification",
            "TFDebertaV2ForTokenClassification",
            "TFDebertaV2Model",
            "TFDebertaV2PreTrainedModel",
        ]
    )
    _import_structure["models.deit"].extend(
        [
            "TFDeiTForImageClassification",
            "TFDeiTForImageClassificationWithTeacher",
            "TFDeiTForMaskedImageModeling",
            "TFDeiTModel",
            "TFDeiTPreTrainedModel",
        ]
    )
    _import_structure["models.deprecated.transfo_xl"].extend(
        [
            "TFAdaptiveEmbedding",
            "TFTransfoXLForSequenceClassification",
            "TFTransfoXLLMHeadModel",
            "TFTransfoXLMainLayer",
            "TFTransfoXLModel",
            "TFTransfoXLPreTrainedModel",
        ]
    )
    _import_structure["models.distilbert"].extend(
        [
            "TFDistilBertForMaskedLM",
            "TFDistilBertForMultipleChoice",
            "TFDistilBertForQuestionAnswering",
            "TFDistilBertForSequenceClassification",
            "TFDistilBertForTokenClassification",
            "TFDistilBertMainLayer",
            "TFDistilBertModel",
            "TFDistilBertPreTrainedModel",
        ]
    )
    _import_structure["models.dpr"].extend(
        [
            "TFDPRContextEncoder",
            "TFDPRPretrainedContextEncoder",
            "TFDPRPretrainedQuestionEncoder",
            "TFDPRPretrainedReader",
            "TFDPRQuestionEncoder",
            "TFDPRReader",
        ]
    )
    _import_structure["models.efficientformer"].extend(
        [
            "TFEfficientFormerForImageClassification",
            "TFEfficientFormerForImageClassificationWithTeacher",
            "TFEfficientFormerModel",
            "TFEfficientFormerPreTrainedModel",
        ]
    )
    _import_structure["models.electra"].extend(
        [
            "TFElectraForMaskedLM",
            "TFElectraForMultipleChoice",
            "TFElectraForPreTraining",
            "TFElectraForQuestionAnswering",
            "TFElectraForSequenceClassification",
            "TFElectraForTokenClassification",
            "TFElectraModel",
            "TFElectraPreTrainedModel",
        ]
    )
    _import_structure["models.encoder_decoder"].append("TFEncoderDecoderModel")
    _import_structure["models.esm"].extend(
        [
            "TFEsmForMaskedLM",
            "TFEsmForSequenceClassification",
            "TFEsmForTokenClassification",
            "TFEsmModel",
            "TFEsmPreTrainedModel",
        ]
    )
    _import_structure["models.flaubert"].extend(
        [
            "TFFlaubertForMultipleChoice",
            "TFFlaubertForQuestionAnsweringSimple",
            "TFFlaubertForSequenceClassification",
            "TFFlaubertForTokenClassification",
            "TFFlaubertModel",
            "TFFlaubertPreTrainedModel",
            "TFFlaubertWithLMHeadModel",
        ]
    )
    _import_structure["models.funnel"].extend(
        [
            "TFFunnelBaseModel",
            "TFFunnelForMaskedLM",
            "TFFunnelForMultipleChoice",
            "TFFunnelForPreTraining",
            "TFFunnelForQuestionAnswering",
            "TFFunnelForSequenceClassification",
            "TFFunnelForTokenClassification",
            "TFFunnelModel",
            "TFFunnelPreTrainedModel",
        ]
    )
    _import_structure["models.gpt2"].extend(
        [
            "TFGPT2DoubleHeadsModel",
            "TFGPT2ForSequenceClassification",
            "TFGPT2LMHeadModel",
            "TFGPT2MainLayer",
            "TFGPT2Model",
            "TFGPT2PreTrainedModel",
        ]
    )
    _import_structure["models.gptj"].extend(
        [
            "TFGPTJForCausalLM",
            "TFGPTJForQuestionAnswering",
            "TFGPTJForSequenceClassification",
            "TFGPTJModel",
            "TFGPTJPreTrainedModel",
        ]
    )
    _import_structure["models.groupvit"].extend(
        [
            "TFGroupViTModel",
            "TFGroupViTPreTrainedModel",
            "TFGroupViTTextModel",
            "TFGroupViTVisionModel",
        ]
    )
    _import_structure["models.hubert"].extend(
        [
            "TFHubertForCTC",
            "TFHubertModel",
            "TFHubertPreTrainedModel",
        ]
    )

    _import_structure["models.idefics"].extend(
        [
            "TFIdeficsForVisionText2Text",
            "TFIdeficsModel",
            "TFIdeficsPreTrainedModel",
        ]
    )

    _import_structure["models.layoutlm"].extend(
        [
            "TFLayoutLMForMaskedLM",
            "TFLayoutLMForQuestionAnswering",
            "TFLayoutLMForSequenceClassification",
            "TFLayoutLMForTokenClassification",
            "TFLayoutLMMainLayer",
            "TFLayoutLMModel",
            "TFLayoutLMPreTrainedModel",
        ]
    )
    _import_structure["models.layoutlmv3"].extend(
        [
            "TFLayoutLMv3ForQuestionAnswering",
            "TFLayoutLMv3ForSequenceClassification",
            "TFLayoutLMv3ForTokenClassification",
            "TFLayoutLMv3Model",
            "TFLayoutLMv3PreTrainedModel",
        ]
    )
    _import_structure["models.led"].extend(["TFLEDForConditionalGeneration", "TFLEDModel", "TFLEDPreTrainedModel"])
    _import_structure["models.longformer"].extend(
        [
            "TFLongformerForMaskedLM",
            "TFLongformerForMultipleChoice",
            "TFLongformerForQuestionAnswering",
            "TFLongformerForSequenceClassification",
            "TFLongformerForTokenClassification",
            "TFLongformerModel",
            "TFLongformerPreTrainedModel",
            "TFLongformerSelfAttention",
        ]
    )
    _import_structure["models.lxmert"].extend(
        [
            "TFLxmertForPreTraining",
            "TFLxmertMainLayer",
            "TFLxmertModel",
            "TFLxmertPreTrainedModel",
            "TFLxmertVisualFeatureEncoder",
        ]
    )
    _import_structure["models.marian"].extend(["TFMarianModel", "TFMarianMTModel", "TFMarianPreTrainedModel"])
    _import_structure["models.mbart"].extend(
        ["TFMBartForConditionalGeneration", "TFMBartModel", "TFMBartPreTrainedModel"]
    )
    _import_structure["models.mobilebert"].extend(
        [
            "TFMobileBertForMaskedLM",
            "TFMobileBertForMultipleChoice",
            "TFMobileBertForNextSentencePrediction",
            "TFMobileBertForPreTraining",
            "TFMobileBertForQuestionAnswering",
            "TFMobileBertForSequenceClassification",
            "TFMobileBertForTokenClassification",
            "TFMobileBertMainLayer",
            "TFMobileBertModel",
            "TFMobileBertPreTrainedModel",
        ]
    )
    _import_structure["models.mobilevit"].extend(
        [
            "TFMobileViTForImageClassification",
            "TFMobileViTForSemanticSegmentation",
            "TFMobileViTModel",
            "TFMobileViTPreTrainedModel",
        ]
    )
    _import_structure["models.mpnet"].extend(
        [
            "TFMPNetForMaskedLM",
            "TFMPNetForMultipleChoice",
            "TFMPNetForQuestionAnswering",
            "TFMPNetForSequenceClassification",
            "TFMPNetForTokenClassification",
            "TFMPNetMainLayer",
            "TFMPNetModel",
            "TFMPNetPreTrainedModel",
        ]
    )
    _import_structure["models.mt5"].extend(["TFMT5EncoderModel", "TFMT5ForConditionalGeneration", "TFMT5Model"])
    _import_structure["models.openai"].extend(
        [
            "TFOpenAIGPTDoubleHeadsModel",
            "TFOpenAIGPTForSequenceClassification",
            "TFOpenAIGPTLMHeadModel",
            "TFOpenAIGPTMainLayer",
            "TFOpenAIGPTModel",
            "TFOpenAIGPTPreTrainedModel",
        ]
    )
    _import_structure["models.opt"].extend(
        [
            "TFOPTForCausalLM",
            "TFOPTModel",
            "TFOPTPreTrainedModel",
        ]
    )
    _import_structure["models.pegasus"].extend(
        [
            "TFPegasusForConditionalGeneration",
            "TFPegasusModel",
            "TFPegasusPreTrainedModel",
        ]
    )
    _import_structure["models.rag"].extend(
        [
            "TFRagModel",
            "TFRagPreTrainedModel",
            "TFRagSequenceForGeneration",
            "TFRagTokenForGeneration",
        ]
    )
    _import_structure["models.regnet"].extend(
        [
            "TFRegNetForImageClassification",
            "TFRegNetModel",
            "TFRegNetPreTrainedModel",
        ]
    )
    _import_structure["models.rembert"].extend(
        [
            "TFRemBertForCausalLM",
            "TFRemBertForMaskedLM",
            "TFRemBertForMultipleChoice",
            "TFRemBertForQuestionAnswering",
            "TFRemBertForSequenceClassification",
            "TFRemBertForTokenClassification",
            "TFRemBertLayer",
            "TFRemBertModel",
            "TFRemBertPreTrainedModel",
        ]
    )
    _import_structure["models.resnet"].extend(
        [
            "TFResNetForImageClassification",
            "TFResNetModel",
            "TFResNetPreTrainedModel",
        ]
    )
    _import_structure["models.roberta"].extend(
        [
            "TFRobertaForCausalLM",
            "TFRobertaForMaskedLM",
            "TFRobertaForMultipleChoice",
            "TFRobertaForQuestionAnswering",
            "TFRobertaForSequenceClassification",
            "TFRobertaForTokenClassification",
            "TFRobertaMainLayer",
            "TFRobertaModel",
            "TFRobertaPreTrainedModel",
        ]
    )
    _import_structure["models.roberta_prelayernorm"].extend(
        [
            "TFRobertaPreLayerNormForCausalLM",
            "TFRobertaPreLayerNormForMaskedLM",
            "TFRobertaPreLayerNormForMultipleChoice",
            "TFRobertaPreLayerNormForQuestionAnswering",
            "TFRobertaPreLayerNormForSequenceClassification",
            "TFRobertaPreLayerNormForTokenClassification",
            "TFRobertaPreLayerNormMainLayer",
            "TFRobertaPreLayerNormModel",
            "TFRobertaPreLayerNormPreTrainedModel",
        ]
    )
    _import_structure["models.roformer"].extend(
        [
            "TFRoFormerForCausalLM",
            "TFRoFormerForMaskedLM",
            "TFRoFormerForMultipleChoice",
            "TFRoFormerForQuestionAnswering",
            "TFRoFormerForSequenceClassification",
            "TFRoFormerForTokenClassification",
            "TFRoFormerLayer",
            "TFRoFormerModel",
            "TFRoFormerPreTrainedModel",
        ]
    )
    _import_structure["models.sam"].extend(
        [
            "TFSamModel",
            "TFSamPreTrainedModel",
        ]
    )
    _import_structure["models.segformer"].extend(
        [
            "TFSegformerDecodeHead",
            "TFSegformerForImageClassification",
            "TFSegformerForSemanticSegmentation",
            "TFSegformerModel",
            "TFSegformerPreTrainedModel",
        ]
    )
    _import_structure["models.speech_to_text"].extend(
        [
            "TFSpeech2TextForConditionalGeneration",
            "TFSpeech2TextModel",
            "TFSpeech2TextPreTrainedModel",
        ]
    )
    _import_structure["models.swiftformer"].extend(
        [
            "TFSwiftFormerForImageClassification",
            "TFSwiftFormerModel",
            "TFSwiftFormerPreTrainedModel",
        ]
    )
    _import_structure["models.swin"].extend(
        [
            "TFSwinForImageClassification",
            "TFSwinForMaskedImageModeling",
            "TFSwinModel",
            "TFSwinPreTrainedModel",
        ]
    )
    _import_structure["models.t5"].extend(
        [
            "TFT5EncoderModel",
            "TFT5ForConditionalGeneration",
            "TFT5Model",
            "TFT5PreTrainedModel",
        ]
    )
    _import_structure["models.tapas"].extend(
        [
            "TFTapasForMaskedLM",
            "TFTapasForQuestionAnswering",
            "TFTapasForSequenceClassification",
            "TFTapasModel",
            "TFTapasPreTrainedModel",
        ]
    )
    _import_structure["models.vision_encoder_decoder"].extend(["TFVisionEncoderDecoderModel"])
    _import_structure["models.vision_text_dual_encoder"].extend(["TFVisionTextDualEncoderModel"])
    _import_structure["models.vit"].extend(
        [
            "TFViTForImageClassification",
            "TFViTModel",
            "TFViTPreTrainedModel",
        ]
    )
    _import_structure["models.vit_mae"].extend(
        [
            "TFViTMAEForPreTraining",
            "TFViTMAEModel",
            "TFViTMAEPreTrainedModel",
        ]
    )
    _import_structure["models.wav2vec2"].extend(
        [
            "TFWav2Vec2ForCTC",
            "TFWav2Vec2ForSequenceClassification",
            "TFWav2Vec2Model",
            "TFWav2Vec2PreTrainedModel",
        ]
    )
    _import_structure["models.whisper"].extend(
        [
            "TFWhisperForConditionalGeneration",
            "TFWhisperModel",
            "TFWhisperPreTrainedModel",
        ]
    )
    _import_structure["models.xglm"].extend(
        [
            "TFXGLMForCausalLM",
            "TFXGLMModel",
            "TFXGLMPreTrainedModel",
        ]
    )
    _import_structure["models.xlm"].extend(
        [
            "TFXLMForMultipleChoice",
            "TFXLMForQuestionAnsweringSimple",
            "TFXLMForSequenceClassification",
            "TFXLMForTokenClassification",
            "TFXLMMainLayer",
            "TFXLMModel",
            "TFXLMPreTrainedModel",
            "TFXLMWithLMHeadModel",
        ]
    )
    _import_structure["models.xlm_roberta"].extend(
        [
            "TFXLMRobertaForCausalLM",
            "TFXLMRobertaForMaskedLM",
            "TFXLMRobertaForMultipleChoice",
            "TFXLMRobertaForQuestionAnswering",
            "TFXLMRobertaForSequenceClassification",
            "TFXLMRobertaForTokenClassification",
            "TFXLMRobertaModel",
            "TFXLMRobertaPreTrainedModel",
        ]
    )
    _import_structure["models.xlnet"].extend(
        [
            "TFXLNetForMultipleChoice",
            "TFXLNetForQuestionAnsweringSimple",
            "TFXLNetForSequenceClassification",
            "TFXLNetForTokenClassification",
            "TFXLNetLMHeadModel",
            "TFXLNetMainLayer",
            "TFXLNetModel",
            "TFXLNetPreTrainedModel",
        ]
    )
    _import_structure["optimization_tf"] = [
        "AdamWeightDecay",
        "GradientAccumulator",
        "WarmUp",
        "create_optimizer",
    ]
    _import_structure["tf_utils"] = []


try:
    if not (
        is_librosa_available()
        and is_essentia_available()
        and is_scipy_available()
        and is_torch_available()
        and is_pretty_midi_available()
    ):
        raise OptionalDependencyNotAvailable()
except OptionalDependencyNotAvailable:
    from .utils import (
        dummy_essentia_and_librosa_and_pretty_midi_and_scipy_and_torch_objects,
    )

    _import_structure["utils.dummy_essentia_and_librosa_and_pretty_midi_and_scipy_and_torch_objects"] = [
        name
        for name in dir(dummy_essentia_and_librosa_and_pretty_midi_and_scipy_and_torch_objects)
        if not name.startswith("_")
    ]
else:
    _import_structure["models.pop2piano"].append("Pop2PianoFeatureExtractor")
    _import_structure["models.pop2piano"].append("Pop2PianoTokenizer")
    _import_structure["models.pop2piano"].append("Pop2PianoProcessor")

try:
    if not is_torchaudio_available():
        raise OptionalDependencyNotAvailable()
except OptionalDependencyNotAvailable:
    from .utils import (
        dummy_torchaudio_objects,
    )

    _import_structure["utils.dummy_torchaudio_objects"] = [
        name for name in dir(dummy_torchaudio_objects) if not name.startswith("_")
    ]
else:
    _import_structure["models.musicgen_melody"].append("MusicgenMelodyFeatureExtractor")
    _import_structure["models.musicgen_melody"].append("MusicgenMelodyProcessor")


# FLAX-backed objects
try:
    if not is_flax_available():
        raise OptionalDependencyNotAvailable()
except OptionalDependencyNotAvailable:
    from .utils import dummy_flax_objects

    _import_structure["utils.dummy_flax_objects"] = [
        name for name in dir(dummy_flax_objects) if not name.startswith("_")
    ]
else:
    _import_structure["generation"].extend(
        [
            "FlaxForcedBOSTokenLogitsProcessor",
            "FlaxForcedEOSTokenLogitsProcessor",
            "FlaxForceTokensLogitsProcessor",
            "FlaxGenerationMixin",
            "FlaxLogitsProcessor",
            "FlaxLogitsProcessorList",
            "FlaxLogitsWarper",
            "FlaxMinLengthLogitsProcessor",
            "FlaxTemperatureLogitsWarper",
            "FlaxSuppressTokensAtBeginLogitsProcessor",
            "FlaxSuppressTokensLogitsProcessor",
            "FlaxTopKLogitsWarper",
            "FlaxTopPLogitsWarper",
            "FlaxWhisperTimeStampLogitsProcessor",
        ]
    )
    _import_structure["modeling_flax_outputs"] = []
    _import_structure["modeling_flax_utils"] = ["FlaxPreTrainedModel"]
    _import_structure["models.albert"].extend(
        [
            "FlaxAlbertForMaskedLM",
            "FlaxAlbertForMultipleChoice",
            "FlaxAlbertForPreTraining",
            "FlaxAlbertForQuestionAnswering",
            "FlaxAlbertForSequenceClassification",
            "FlaxAlbertForTokenClassification",
            "FlaxAlbertModel",
            "FlaxAlbertPreTrainedModel",
        ]
    )
    _import_structure["models.auto"].extend(
        [
            "FLAX_MODEL_FOR_AUDIO_CLASSIFICATION_MAPPING",
            "FLAX_MODEL_FOR_CAUSAL_LM_MAPPING",
            "FLAX_MODEL_FOR_IMAGE_CLASSIFICATION_MAPPING",
            "FLAX_MODEL_FOR_MASKED_LM_MAPPING",
            "FLAX_MODEL_FOR_MULTIPLE_CHOICE_MAPPING",
            "FLAX_MODEL_FOR_NEXT_SENTENCE_PREDICTION_MAPPING",
            "FLAX_MODEL_FOR_PRETRAINING_MAPPING",
            "FLAX_MODEL_FOR_QUESTION_ANSWERING_MAPPING",
            "FLAX_MODEL_FOR_SEQ_TO_SEQ_CAUSAL_LM_MAPPING",
            "FLAX_MODEL_FOR_SEQUENCE_CLASSIFICATION_MAPPING",
            "FLAX_MODEL_FOR_SPEECH_SEQ_2_SEQ_MAPPING",
            "FLAX_MODEL_FOR_TOKEN_CLASSIFICATION_MAPPING",
            "FLAX_MODEL_FOR_VISION_2_SEQ_MAPPING",
            "FLAX_MODEL_MAPPING",
            "FlaxAutoModel",
            "FlaxAutoModelForCausalLM",
            "FlaxAutoModelForImageClassification",
            "FlaxAutoModelForMaskedLM",
            "FlaxAutoModelForMultipleChoice",
            "FlaxAutoModelForNextSentencePrediction",
            "FlaxAutoModelForPreTraining",
            "FlaxAutoModelForQuestionAnswering",
            "FlaxAutoModelForSeq2SeqLM",
            "FlaxAutoModelForSequenceClassification",
            "FlaxAutoModelForSpeechSeq2Seq",
            "FlaxAutoModelForTokenClassification",
            "FlaxAutoModelForVision2Seq",
        ]
    )

    # Flax models structure

    _import_structure["models.bart"].extend(
        [
            "FlaxBartDecoderPreTrainedModel",
            "FlaxBartForCausalLM",
            "FlaxBartForConditionalGeneration",
            "FlaxBartForQuestionAnswering",
            "FlaxBartForSequenceClassification",
            "FlaxBartModel",
            "FlaxBartPreTrainedModel",
        ]
    )
    _import_structure["models.beit"].extend(
        [
            "FlaxBeitForImageClassification",
            "FlaxBeitForMaskedImageModeling",
            "FlaxBeitModel",
            "FlaxBeitPreTrainedModel",
        ]
    )

    _import_structure["models.bert"].extend(
        [
            "FlaxBertForCausalLM",
            "FlaxBertForMaskedLM",
            "FlaxBertForMultipleChoice",
            "FlaxBertForNextSentencePrediction",
            "FlaxBertForPreTraining",
            "FlaxBertForQuestionAnswering",
            "FlaxBertForSequenceClassification",
            "FlaxBertForTokenClassification",
            "FlaxBertModel",
            "FlaxBertPreTrainedModel",
        ]
    )
    _import_structure["models.big_bird"].extend(
        [
            "FlaxBigBirdForCausalLM",
            "FlaxBigBirdForMaskedLM",
            "FlaxBigBirdForMultipleChoice",
            "FlaxBigBirdForPreTraining",
            "FlaxBigBirdForQuestionAnswering",
            "FlaxBigBirdForSequenceClassification",
            "FlaxBigBirdForTokenClassification",
            "FlaxBigBirdModel",
            "FlaxBigBirdPreTrainedModel",
        ]
    )
    _import_structure["models.blenderbot"].extend(
        [
            "FlaxBlenderbotForConditionalGeneration",
            "FlaxBlenderbotModel",
            "FlaxBlenderbotPreTrainedModel",
        ]
    )
    _import_structure["models.blenderbot_small"].extend(
        [
            "FlaxBlenderbotSmallForConditionalGeneration",
            "FlaxBlenderbotSmallModel",
            "FlaxBlenderbotSmallPreTrainedModel",
        ]
    )
    _import_structure["models.bloom"].extend(
        [
            "FlaxBloomForCausalLM",
            "FlaxBloomModel",
            "FlaxBloomPreTrainedModel",
        ]
    )
    _import_structure["models.clip"].extend(
        [
            "FlaxCLIPModel",
            "FlaxCLIPPreTrainedModel",
            "FlaxCLIPTextModel",
            "FlaxCLIPTextPreTrainedModel",
            "FlaxCLIPTextModelWithProjection",
            "FlaxCLIPVisionModel",
            "FlaxCLIPVisionPreTrainedModel",
        ]
    )
    _import_structure["models.distilbert"].extend(
        [
            "FlaxDistilBertForMaskedLM",
            "FlaxDistilBertForMultipleChoice",
            "FlaxDistilBertForQuestionAnswering",
            "FlaxDistilBertForSequenceClassification",
            "FlaxDistilBertForTokenClassification",
            "FlaxDistilBertModel",
            "FlaxDistilBertPreTrainedModel",
        ]
    )
    _import_structure["models.electra"].extend(
        [
            "FlaxElectraForCausalLM",
            "FlaxElectraForMaskedLM",
            "FlaxElectraForMultipleChoice",
            "FlaxElectraForPreTraining",
            "FlaxElectraForQuestionAnswering",
            "FlaxElectraForSequenceClassification",
            "FlaxElectraForTokenClassification",
            "FlaxElectraModel",
            "FlaxElectraPreTrainedModel",
        ]
    )
    _import_structure["models.encoder_decoder"].append("FlaxEncoderDecoderModel")
    _import_structure["models.gpt2"].extend(["FlaxGPT2LMHeadModel", "FlaxGPT2Model", "FlaxGPT2PreTrainedModel"])
    _import_structure["models.gpt_neo"].extend(
        ["FlaxGPTNeoForCausalLM", "FlaxGPTNeoModel", "FlaxGPTNeoPreTrainedModel"]
    )
    _import_structure["models.gptj"].extend(["FlaxGPTJForCausalLM", "FlaxGPTJModel", "FlaxGPTJPreTrainedModel"])
    _import_structure["models.llama"].extend(["FlaxLlamaForCausalLM", "FlaxLlamaModel", "FlaxLlamaPreTrainedModel"])
    _import_structure["models.gemma"].extend(["FlaxGemmaForCausalLM", "FlaxGemmaModel", "FlaxGemmaPreTrainedModel"])
    _import_structure["models.longt5"].extend(
        [
            "FlaxLongT5ForConditionalGeneration",
            "FlaxLongT5Model",
            "FlaxLongT5PreTrainedModel",
        ]
    )
    _import_structure["models.marian"].extend(
        [
            "FlaxMarianModel",
            "FlaxMarianMTModel",
            "FlaxMarianPreTrainedModel",
        ]
    )
    _import_structure["models.mbart"].extend(
        [
            "FlaxMBartForConditionalGeneration",
            "FlaxMBartForQuestionAnswering",
            "FlaxMBartForSequenceClassification",
            "FlaxMBartModel",
            "FlaxMBartPreTrainedModel",
        ]
    )
    _import_structure["models.mistral"].extend(
        [
            "FlaxMistralForCausalLM",
            "FlaxMistralModel",
            "FlaxMistralPreTrainedModel",
        ]
    )
    _import_structure["models.mt5"].extend(["FlaxMT5EncoderModel", "FlaxMT5ForConditionalGeneration", "FlaxMT5Model"])
    _import_structure["models.opt"].extend(
        [
            "FlaxOPTForCausalLM",
            "FlaxOPTModel",
            "FlaxOPTPreTrainedModel",
        ]
    )
    _import_structure["models.pegasus"].extend(
        [
            "FlaxPegasusForConditionalGeneration",
            "FlaxPegasusModel",
            "FlaxPegasusPreTrainedModel",
        ]
    )
    _import_structure["models.regnet"].extend(
        [
            "FlaxRegNetForImageClassification",
            "FlaxRegNetModel",
            "FlaxRegNetPreTrainedModel",
        ]
    )
    _import_structure["models.resnet"].extend(
        [
            "FlaxResNetForImageClassification",
            "FlaxResNetModel",
            "FlaxResNetPreTrainedModel",
        ]
    )
    _import_structure["models.roberta"].extend(
        [
            "FlaxRobertaForCausalLM",
            "FlaxRobertaForMaskedLM",
            "FlaxRobertaForMultipleChoice",
            "FlaxRobertaForQuestionAnswering",
            "FlaxRobertaForSequenceClassification",
            "FlaxRobertaForTokenClassification",
            "FlaxRobertaModel",
            "FlaxRobertaPreTrainedModel",
        ]
    )
    _import_structure["models.roberta_prelayernorm"].extend(
        [
            "FlaxRobertaPreLayerNormForCausalLM",
            "FlaxRobertaPreLayerNormForMaskedLM",
            "FlaxRobertaPreLayerNormForMultipleChoice",
            "FlaxRobertaPreLayerNormForQuestionAnswering",
            "FlaxRobertaPreLayerNormForSequenceClassification",
            "FlaxRobertaPreLayerNormForTokenClassification",
            "FlaxRobertaPreLayerNormModel",
            "FlaxRobertaPreLayerNormPreTrainedModel",
        ]
    )
    _import_structure["models.roformer"].extend(
        [
            "FlaxRoFormerForMaskedLM",
            "FlaxRoFormerForMultipleChoice",
            "FlaxRoFormerForQuestionAnswering",
            "FlaxRoFormerForSequenceClassification",
            "FlaxRoFormerForTokenClassification",
            "FlaxRoFormerModel",
            "FlaxRoFormerPreTrainedModel",
        ]
    )
    _import_structure["models.speech_encoder_decoder"].append("FlaxSpeechEncoderDecoderModel")
    _import_structure["models.t5"].extend(
        [
            "FlaxT5EncoderModel",
            "FlaxT5ForConditionalGeneration",
            "FlaxT5Model",
            "FlaxT5PreTrainedModel",
        ]
    )
    _import_structure["models.vision_encoder_decoder"].append("FlaxVisionEncoderDecoderModel")
    _import_structure["models.vision_text_dual_encoder"].extend(["FlaxVisionTextDualEncoderModel"])
    _import_structure["models.vit"].extend(["FlaxViTForImageClassification", "FlaxViTModel", "FlaxViTPreTrainedModel"])
    _import_structure["models.wav2vec2"].extend(
        [
            "FlaxWav2Vec2ForCTC",
            "FlaxWav2Vec2ForPreTraining",
            "FlaxWav2Vec2Model",
            "FlaxWav2Vec2PreTrainedModel",
        ]
    )
    _import_structure["models.whisper"].extend(
        [
            "FlaxWhisperForConditionalGeneration",
            "FlaxWhisperModel",
            "FlaxWhisperPreTrainedModel",
            "FlaxWhisperForAudioClassification",
        ]
    )
    _import_structure["models.xglm"].extend(
        [
            "FlaxXGLMForCausalLM",
            "FlaxXGLMModel",
            "FlaxXGLMPreTrainedModel",
        ]
    )
    _import_structure["models.xlm_roberta"].extend(
        [
            "FlaxXLMRobertaForMaskedLM",
            "FlaxXLMRobertaForMultipleChoice",
            "FlaxXLMRobertaForQuestionAnswering",
            "FlaxXLMRobertaForSequenceClassification",
            "FlaxXLMRobertaForTokenClassification",
            "FlaxXLMRobertaModel",
            "FlaxXLMRobertaForCausalLM",
            "FlaxXLMRobertaPreTrainedModel",
        ]
    )


# Direct imports for type-checking
if TYPE_CHECKING:
    # Configuration
    # Agents
    from .agents import (
        Agent,
        CodeAgent,
        HfEngine,
        PipelineTool,
        ReactAgent,
        ReactCodeAgent,
        ReactJsonAgent,
        Tool,
        Toolbox,
        ToolCollection,
        launch_gradio_demo,
        load_tool,
    )
    from .configuration_utils import PretrainedConfig

    # Data
    from .data import (
        DataProcessor,
        InputExample,
        InputFeatures,
        SingleSentenceClassificationProcessor,
        SquadExample,
        SquadFeatures,
        SquadV1Processor,
        SquadV2Processor,
        glue_compute_metrics,
        glue_convert_examples_to_features,
        glue_output_modes,
        glue_processors,
        glue_tasks_num_labels,
        squad_convert_examples_to_features,
        xnli_compute_metrics,
        xnli_output_modes,
        xnli_processors,
        xnli_tasks_num_labels,
    )
    from .data.data_collator import (
        DataCollator,
        DataCollatorForLanguageModeling,
        DataCollatorForPermutationLanguageModeling,
        DataCollatorForSeq2Seq,
        DataCollatorForSOP,
        DataCollatorForTokenClassification,
        DataCollatorForWholeWordMask,
        DataCollatorWithPadding,
        DefaultDataCollator,
        default_data_collator,
    )
    from .feature_extraction_sequence_utils import SequenceFeatureExtractor
=======
    # Data
    from .data import DataProcessor as DataProcessor
    from .data import InputExample as InputExample
    from .data import InputFeatures as InputFeatures
    from .data import SingleSentenceClassificationProcessor as SingleSentenceClassificationProcessor
    from .data import SquadExample as SquadExample
    from .data import SquadFeatures as SquadFeatures
    from .data import SquadV1Processor as SquadV1Processor
    from .data import SquadV2Processor as SquadV2Processor
    from .data import glue_compute_metrics as glue_compute_metrics
    from .data import glue_convert_examples_to_features as glue_convert_examples_to_features
    from .data import glue_output_modes as glue_output_modes
    from .data import glue_processors as glue_processors
    from .data import glue_tasks_num_labels as glue_tasks_num_labels
    from .data import squad_convert_examples_to_features as squad_convert_examples_to_features
    from .data import xnli_compute_metrics as xnli_compute_metrics
    from .data import xnli_output_modes as xnli_output_modes
    from .data import xnli_processors as xnli_processors
    from .data import xnli_tasks_num_labels as xnli_tasks_num_labels
    from .data.data_collator import DataCollator as DataCollator
    from .data.data_collator import DataCollatorForLanguageModeling as DataCollatorForLanguageModeling
    from .data.data_collator import DataCollatorForMultipleChoice as DataCollatorForMultipleChoice
    from .data.data_collator import (
        DataCollatorForPermutationLanguageModeling as DataCollatorForPermutationLanguageModeling,
    )
    from .data.data_collator import DataCollatorForSeq2Seq as DataCollatorForSeq2Seq
    from .data.data_collator import DataCollatorForSOP as DataCollatorForSOP
    from .data.data_collator import DataCollatorForTokenClassification as DataCollatorForTokenClassification
    from .data.data_collator import DataCollatorForWholeWordMask as DataCollatorForWholeWordMask
    from .data.data_collator import DataCollatorWithFlattening as DataCollatorWithFlattening
    from .data.data_collator import DataCollatorWithPadding as DataCollatorWithPadding
    from .data.data_collator import DefaultDataCollator as DefaultDataCollator
    from .data.data_collator import default_data_collator as default_data_collator
    from .data.datasets import GlueDataset as GlueDataset
    from .data.datasets import GlueDataTrainingArguments as GlueDataTrainingArguments
    from .data.datasets import LineByLineTextDataset as LineByLineTextDataset
    from .data.datasets import LineByLineWithRefDataset as LineByLineWithRefDataset
    from .data.datasets import LineByLineWithSOPTextDataset as LineByLineWithSOPTextDataset
    from .data.datasets import SquadDataset as SquadDataset
    from .data.datasets import SquadDataTrainingArguments as SquadDataTrainingArguments
    from .data.datasets import TextDataset as TextDataset
    from .data.datasets import TextDatasetForNextSentencePrediction as TextDatasetForNextSentencePrediction
    from .feature_extraction_sequence_utils import SequenceFeatureExtractor as SequenceFeatureExtractor
>>>>>>> 5abfa43f

    # Feature Extractor
    from .feature_extraction_utils import BatchFeature as BatchFeature
    from .feature_extraction_utils import FeatureExtractionMixin as FeatureExtractionMixin

    # Generation
    from .generation import AlternatingCodebooksLogitsProcessor as AlternatingCodebooksLogitsProcessor
    from .generation import AsyncTextIteratorStreamer as AsyncTextIteratorStreamer
    from .generation import BayesianDetectorConfig as BayesianDetectorConfig
    from .generation import BayesianDetectorModel as BayesianDetectorModel
    from .generation import ClassifierFreeGuidanceLogitsProcessor as ClassifierFreeGuidanceLogitsProcessor
    from .generation import CompileConfig as CompileConfig
    from .generation import EncoderNoRepeatNGramLogitsProcessor as EncoderNoRepeatNGramLogitsProcessor
    from .generation import EncoderRepetitionPenaltyLogitsProcessor as EncoderRepetitionPenaltyLogitsProcessor
    from .generation import EosTokenCriteria as EosTokenCriteria
    from .generation import EpsilonLogitsWarper as EpsilonLogitsWarper
    from .generation import EtaLogitsWarper as EtaLogitsWarper
    from .generation import ExponentialDecayLengthPenalty as ExponentialDecayLengthPenalty
    from .generation import ForcedBOSTokenLogitsProcessor as ForcedBOSTokenLogitsProcessor
    from .generation import ForcedEOSTokenLogitsProcessor as ForcedEOSTokenLogitsProcessor
    from .generation import GenerationConfig as GenerationConfig
    from .generation import GenerationMixin as GenerationMixin
    from .generation import InfNanRemoveLogitsProcessor as InfNanRemoveLogitsProcessor
    from .generation import LogitNormalization as LogitNormalization
    from .generation import LogitsProcessor as LogitsProcessor
    from .generation import LogitsProcessorList as LogitsProcessorList
    from .generation import MaxLengthCriteria as MaxLengthCriteria
    from .generation import MaxTimeCriteria as MaxTimeCriteria
    from .generation import MinLengthLogitsProcessor as MinLengthLogitsProcessor
    from .generation import MinNewTokensLengthLogitsProcessor as MinNewTokensLengthLogitsProcessor
    from .generation import MinPLogitsWarper as MinPLogitsWarper
    from .generation import NoBadWordsLogitsProcessor as NoBadWordsLogitsProcessor
    from .generation import NoRepeatNGramLogitsProcessor as NoRepeatNGramLogitsProcessor
    from .generation import PrefixConstrainedLogitsProcessor as PrefixConstrainedLogitsProcessor
    from .generation import RepetitionPenaltyLogitsProcessor as RepetitionPenaltyLogitsProcessor
    from .generation import SequenceBiasLogitsProcessor as SequenceBiasLogitsProcessor
    from .generation import StoppingCriteria as StoppingCriteria
    from .generation import StoppingCriteriaList as StoppingCriteriaList
    from .generation import StopStringCriteria as StopStringCriteria
    from .generation import SuppressTokensAtBeginLogitsProcessor as SuppressTokensAtBeginLogitsProcessor
    from .generation import SuppressTokensLogitsProcessor as SuppressTokensLogitsProcessor
    from .generation import SynthIDTextWatermarkDetector as SynthIDTextWatermarkDetector
    from .generation import SynthIDTextWatermarkingConfig as SynthIDTextWatermarkingConfig
    from .generation import SynthIDTextWatermarkLogitsProcessor as SynthIDTextWatermarkLogitsProcessor
    from .generation import TemperatureLogitsWarper as TemperatureLogitsWarper
    from .generation import TextIteratorStreamer as TextIteratorStreamer
    from .generation import TextStreamer as TextStreamer
    from .generation import TopKLogitsWarper as TopKLogitsWarper
    from .generation import TopPLogitsWarper as TopPLogitsWarper
    from .generation import TypicalLogitsWarper as TypicalLogitsWarper
    from .generation import (
        UnbatchedClassifierFreeGuidanceLogitsProcessor as UnbatchedClassifierFreeGuidanceLogitsProcessor,
    )
    from .generation import WatermarkDetector as WatermarkDetector
    from .generation import WatermarkingConfig as WatermarkingConfig
    from .generation import WatermarkLogitsProcessor as WatermarkLogitsProcessor
    from .generation import WhisperTimeStampLogitsProcessor as WhisperTimeStampLogitsProcessor
    from .hf_argparser import HfArgumentParser as HfArgumentParser
    from .image_processing_base import ImageProcessingMixin as ImageProcessingMixin
    from .image_processing_utils import BaseImageProcessor as BaseImageProcessor
    from .image_processing_utils_fast import BaseImageProcessorFast as BaseImageProcessorFast
    from .image_utils import ImageFeatureExtractionMixin as ImageFeatureExtractionMixin

    # Integrations
    from .integrations import is_clearml_available as is_clearml_available
    from .integrations import is_comet_available as is_comet_available
    from .integrations import is_dvclive_available as is_dvclive_available
    from .integrations import is_neptune_available as is_neptune_available
    from .integrations import is_optuna_available as is_optuna_available
    from .integrations import is_ray_available as is_ray_available
    from .integrations import is_ray_tune_available as is_ray_tune_available
    from .integrations import is_sigopt_available as is_sigopt_available
    from .integrations import is_swanlab_available as is_swanlab_available
    from .integrations import is_tensorboard_available as is_tensorboard_available
    from .integrations import is_trackio_available as is_trackio_available
    from .integrations import is_wandb_available as is_wandb_available
    from .integrations.executorch import TorchExportableModuleWithStaticCache as TorchExportableModuleWithStaticCache
    from .integrations.executorch import convert_and_export_with_cache as convert_and_export_with_cache
    from .masking_utils import AttentionMaskInterface as AttentionMaskInterface
    from .model_debugging_utils import model_addition_debugger_context as model_addition_debugger_context

    # Model Cards
    from .modelcard import ModelCard as ModelCard
    from .modeling_layers import GradientCheckpointingLayer as GradientCheckpointingLayer
    from .modeling_rope_utils import ROPE_INIT_FUNCTIONS as ROPE_INIT_FUNCTIONS
    from .modeling_rope_utils import dynamic_rope_update as dynamic_rope_update
    from .modeling_utils import AttentionInterface as AttentionInterface
    from .modeling_utils import PreTrainedModel as PreTrainedModel
    from .models import *
    from .models.mamba.modeling_mamba import MambaCache as MambaCache
    from .models.timm_wrapper import TimmWrapperImageProcessor as TimmWrapperImageProcessor

    # Optimization
    from .optimization import Adafactor as Adafactor
    from .optimization import get_constant_schedule as get_constant_schedule
    from .optimization import get_constant_schedule_with_warmup as get_constant_schedule_with_warmup
    from .optimization import get_cosine_schedule_with_warmup as get_cosine_schedule_with_warmup
    from .optimization import (
        get_cosine_with_hard_restarts_schedule_with_warmup as get_cosine_with_hard_restarts_schedule_with_warmup,
    )
    from .optimization import (
        get_cosine_with_min_lr_schedule_with_warmup as get_cosine_with_min_lr_schedule_with_warmup,
    )
    from .optimization import (
        get_cosine_with_min_lr_schedule_with_warmup_lr_rate as get_cosine_with_min_lr_schedule_with_warmup_lr_rate,
    )
    from .optimization import get_inverse_sqrt_schedule as get_inverse_sqrt_schedule
    from .optimization import get_linear_schedule_with_warmup as get_linear_schedule_with_warmup
    from .optimization import get_polynomial_decay_schedule_with_warmup as get_polynomial_decay_schedule_with_warmup
    from .optimization import get_scheduler as get_scheduler
    from .optimization import get_wsd_schedule as get_wsd_schedule

    # Pipelines
    from .pipelines import AudioClassificationPipeline as AudioClassificationPipeline
    from .pipelines import AutomaticSpeechRecognitionPipeline as AutomaticSpeechRecognitionPipeline
    from .pipelines import CsvPipelineDataFormat as CsvPipelineDataFormat
    from .pipelines import DepthEstimationPipeline as DepthEstimationPipeline
    from .pipelines import DocumentQuestionAnsweringPipeline as DocumentQuestionAnsweringPipeline
    from .pipelines import FeatureExtractionPipeline as FeatureExtractionPipeline
    from .pipelines import FillMaskPipeline as FillMaskPipeline
    from .pipelines import ImageClassificationPipeline as ImageClassificationPipeline
    from .pipelines import ImageFeatureExtractionPipeline as ImageFeatureExtractionPipeline
    from .pipelines import ImageSegmentationPipeline as ImageSegmentationPipeline
    from .pipelines import ImageTextToTextPipeline as ImageTextToTextPipeline
    from .pipelines import ImageToImagePipeline as ImageToImagePipeline
    from .pipelines import ImageToTextPipeline as ImageToTextPipeline
    from .pipelines import JsonPipelineDataFormat as JsonPipelineDataFormat
    from .pipelines import KeypointMatchingPipeline as KeypointMatchingPipeline
    from .pipelines import MaskGenerationPipeline as MaskGenerationPipeline
    from .pipelines import NerPipeline as NerPipeline
    from .pipelines import ObjectDetectionPipeline as ObjectDetectionPipeline
    from .pipelines import PipedPipelineDataFormat as PipedPipelineDataFormat
    from .pipelines import Pipeline as Pipeline
    from .pipelines import PipelineDataFormat as PipelineDataFormat
    from .pipelines import QuestionAnsweringPipeline as QuestionAnsweringPipeline
    from .pipelines import SummarizationPipeline as SummarizationPipeline
    from .pipelines import TableQuestionAnsweringPipeline as TableQuestionAnsweringPipeline
    from .pipelines import Text2TextGenerationPipeline as Text2TextGenerationPipeline
    from .pipelines import TextClassificationPipeline as TextClassificationPipeline
    from .pipelines import TextGenerationPipeline as TextGenerationPipeline
    from .pipelines import TextToAudioPipeline as TextToAudioPipeline
    from .pipelines import TokenClassificationPipeline as TokenClassificationPipeline
    from .pipelines import TranslationPipeline as TranslationPipeline
    from .pipelines import VideoClassificationPipeline as VideoClassificationPipeline
    from .pipelines import VisualQuestionAnsweringPipeline as VisualQuestionAnsweringPipeline
    from .pipelines import ZeroShotAudioClassificationPipeline as ZeroShotAudioClassificationPipeline
    from .pipelines import ZeroShotClassificationPipeline as ZeroShotClassificationPipeline
    from .pipelines import ZeroShotImageClassificationPipeline as ZeroShotImageClassificationPipeline
    from .pipelines import ZeroShotObjectDetectionPipeline as ZeroShotObjectDetectionPipeline
    from .pipelines import pipeline as pipeline
    from .processing_utils import ProcessorMixin as ProcessorMixin
    from .pytorch_utils import Conv1D as Conv1D
    from .pytorch_utils import apply_chunking_to_forward as apply_chunking_to_forward
    from .pytorch_utils import prune_layer as prune_layer

    # Tokenization
    from .tokenization_utils import PreTrainedTokenizer as PreTrainedTokenizer
    from .tokenization_utils_base import AddedToken as AddedToken
    from .tokenization_utils_base import BatchEncoding as BatchEncoding
    from .tokenization_utils_base import CharSpan as CharSpan
    from .tokenization_utils_base import PreTrainedTokenizerBase as PreTrainedTokenizerBase
    from .tokenization_utils_base import SpecialTokensMixin as SpecialTokensMixin
    from .tokenization_utils_base import TokenSpan as TokenSpan
    from .tokenization_utils_fast import PreTrainedTokenizerFast as PreTrainedTokenizerFast

    # Trainer
    from .trainer import Trainer as Trainer

    # Trainer
    from .trainer_callback import DefaultFlowCallback as DefaultFlowCallback
    from .trainer_callback import EarlyStoppingCallback as EarlyStoppingCallback
    from .trainer_callback import PrinterCallback as PrinterCallback
    from .trainer_callback import ProgressCallback as ProgressCallback
    from .trainer_callback import TrainerCallback as TrainerCallback
    from .trainer_callback import TrainerControl as TrainerControl
    from .trainer_callback import TrainerState as TrainerState
    from .trainer_pt_utils import torch_distributed_zero_first as torch_distributed_zero_first
    from .trainer_seq2seq import Seq2SeqTrainer as Seq2SeqTrainer
    from .trainer_utils import EvalPrediction as EvalPrediction
    from .trainer_utils import IntervalStrategy as IntervalStrategy
    from .trainer_utils import SchedulerType as SchedulerType
    from .trainer_utils import enable_full_determinism as enable_full_determinism
    from .trainer_utils import set_seed as set_seed
    from .training_args import TrainingArguments as TrainingArguments
    from .training_args_seq2seq import Seq2SeqTrainingArguments as Seq2SeqTrainingArguments

    # Files and general utilities
    from .utils import CONFIG_NAME as CONFIG_NAME
    from .utils import MODEL_CARD_NAME as MODEL_CARD_NAME
    from .utils import PYTORCH_PRETRAINED_BERT_CACHE as PYTORCH_PRETRAINED_BERT_CACHE
    from .utils import PYTORCH_TRANSFORMERS_CACHE as PYTORCH_TRANSFORMERS_CACHE
    from .utils import SPIECE_UNDERLINE as SPIECE_UNDERLINE
    from .utils import TRANSFORMERS_CACHE as TRANSFORMERS_CACHE
    from .utils import WEIGHTS_NAME as WEIGHTS_NAME
    from .utils import TensorType as TensorType
    from .utils import add_end_docstrings as add_end_docstrings
    from .utils import add_start_docstrings as add_start_docstrings
    from .utils import is_apex_available as is_apex_available
    from .utils import is_av_available as is_av_available
    from .utils import is_datasets_available as is_datasets_available
    from .utils import is_faiss_available as is_faiss_available
    from .utils import is_matplotlib_available as is_matplotlib_available
    from .utils import is_phonemizer_available as is_phonemizer_available
    from .utils import is_psutil_available as is_psutil_available
    from .utils import is_py3nvml_available as is_py3nvml_available
    from .utils import is_pyctcdecode_available as is_pyctcdecode_available
    from .utils import is_sacremoses_available as is_sacremoses_available
    from .utils import is_safetensors_available as is_safetensors_available
    from .utils import is_sklearn_available as is_sklearn_available
    from .utils import is_torch_hpu_available as is_torch_hpu_available
    from .utils import is_torch_mlu_available as is_torch_mlu_available
    from .utils import is_torch_musa_available as is_torch_musa_available
    from .utils import is_torch_neuroncore_available as is_torch_neuroncore_available
    from .utils import is_torch_npu_available as is_torch_npu_available
    from .utils import is_torch_xla_available as is_torch_xla_available
    from .utils import is_torch_xpu_available as is_torch_xpu_available

    # bitsandbytes config
    from .utils.quantization_config import AqlmConfig as AqlmConfig
    from .utils.quantization_config import AutoRoundConfig as AutoRoundConfig
    from .utils.quantization_config import AwqConfig as AwqConfig
    from .utils.quantization_config import BitNetQuantConfig as BitNetQuantConfig
    from .utils.quantization_config import BitsAndBytesConfig as BitsAndBytesConfig
    from .utils.quantization_config import CompressedTensorsConfig as CompressedTensorsConfig
    from .utils.quantization_config import EetqConfig as EetqConfig
    from .utils.quantization_config import FbgemmFp8Config as FbgemmFp8Config
    from .utils.quantization_config import FineGrainedFP8Config as FineGrainedFP8Config
    from .utils.quantization_config import FPQuantConfig as FPQuantConfig
    from .utils.quantization_config import GPTQConfig as GPTQConfig
    from .utils.quantization_config import HiggsConfig as HiggsConfig
    from .utils.quantization_config import HqqConfig as HqqConfig
    from .utils.quantization_config import QuantoConfig as QuantoConfig
    from .utils.quantization_config import QuarkConfig as QuarkConfig
    from .utils.quantization_config import SpQRConfig as SpQRConfig
    from .utils.quantization_config import TorchAoConfig as TorchAoConfig
    from .utils.quantization_config import VptqConfig as VptqConfig
    from .video_processing_utils import BaseVideoProcessor as BaseVideoProcessor

else:
    import sys

    _import_structure = {k: set(v) for k, v in _import_structure.items()}

    import_structure = define_import_structure(Path(__file__).parent / "models", prefix="models")
    import_structure[frozenset({})].update(_import_structure)

    sys.modules[__name__] = _LazyModule(
        __name__,
        globals()["__file__"],
        import_structure,
        module_spec=__spec__,
        extra_objects={"__version__": __version__},
    )


if not is_torch_available():
    logger.warning_advice(
        "PyTorch was not found. Models won't be available and only tokenizers, configuration and file/data utilities can be used."
    )<|MERGE_RESOLUTION|>--- conflicted
+++ resolved
@@ -132,655 +132,6 @@
     "loss": [],
     "modelcard": ["ModelCard"],
     # Models
-<<<<<<< HEAD
-    "models": [],
-    "models.albert": ["AlbertConfig"],
-    "models.align": [
-        "AlignConfig",
-        "AlignProcessor",
-        "AlignTextConfig",
-        "AlignVisionConfig",
-    ],
-    "models.altclip": [
-        "AltCLIPConfig",
-        "AltCLIPProcessor",
-        "AltCLIPTextConfig",
-        "AltCLIPVisionConfig",
-    ],
-    "models.audio_spectrogram_transformer": [
-        "ASTConfig",
-        "ASTFeatureExtractor",
-    ],
-    "models.auto": [
-        "CONFIG_MAPPING",
-        "FEATURE_EXTRACTOR_MAPPING",
-        "IMAGE_PROCESSOR_MAPPING",
-        "MODEL_NAMES_MAPPING",
-        "PROCESSOR_MAPPING",
-        "TOKENIZER_MAPPING",
-        "AutoConfig",
-        "AutoFeatureExtractor",
-        "AutoImageProcessor",
-        "AutoProcessor",
-        "AutoTokenizer",
-    ],
-    "models.autoformer": ["AutoformerConfig"],
-    "models.bark": [
-        "BarkCoarseConfig",
-        "BarkConfig",
-        "BarkFineConfig",
-        "BarkProcessor",
-        "BarkSemanticConfig",
-    ],
-    "models.bart": ["BartConfig", "BartTokenizer"],
-    "models.barthez": [],
-    "models.bartpho": [],
-    "models.beit": ["BeitConfig"],
-    "models.bert": [
-        "BasicTokenizer",
-        "BertConfig",
-        "BertTokenizer",
-        "WordpieceTokenizer",
-    ],
-    "models.bert_generation": ["BertGenerationConfig"],
-    "models.bert_japanese": [
-        "BertJapaneseTokenizer",
-        "CharacterTokenizer",
-        "MecabTokenizer",
-    ],
-    "models.bertweet": ["BertweetTokenizer"],
-    "models.big_bird": ["BigBirdConfig"],
-    "models.bigbird_pegasus": ["BigBirdPegasusConfig"],
-    "models.biogpt": [
-        "BioGptConfig",
-        "BioGptTokenizer",
-    ],
-    "models.bit": ["BitConfig"],
-    "models.blenderbot": [
-        "BlenderbotConfig",
-        "BlenderbotTokenizer",
-    ],
-    "models.blenderbot_small": [
-        "BlenderbotSmallConfig",
-        "BlenderbotSmallTokenizer",
-    ],
-    "models.blip": [
-        "BlipConfig",
-        "BlipProcessor",
-        "BlipTextConfig",
-        "BlipVisionConfig",
-    ],
-    "models.blip_2": [
-        "Blip2Config",
-        "Blip2Processor",
-        "Blip2QFormerConfig",
-        "Blip2VisionConfig",
-    ],
-    "models.bloom": ["BloomConfig"],
-    "models.bridgetower": [
-        "BridgeTowerConfig",
-        "BridgeTowerProcessor",
-        "BridgeTowerTextConfig",
-        "BridgeTowerVisionConfig",
-    ],
-    "models.bros": [
-        "BrosConfig",
-        "BrosProcessor",
-    ],
-    "models.byt5": ["ByT5Tokenizer"],
-    "models.camembert": ["CamembertConfig"],
-    "models.canine": [
-        "CanineConfig",
-        "CanineTokenizer",
-    ],
-    "models.chinese_clip": [
-        "ChineseCLIPConfig",
-        "ChineseCLIPProcessor",
-        "ChineseCLIPTextConfig",
-        "ChineseCLIPVisionConfig",
-    ],
-    "models.clap": [
-        "ClapAudioConfig",
-        "ClapConfig",
-        "ClapProcessor",
-        "ClapTextConfig",
-    ],
-    "models.clip": [
-        "CLIPConfig",
-        "CLIPProcessor",
-        "CLIPTextConfig",
-        "CLIPTokenizer",
-        "CLIPVisionConfig",
-    ],
-    "models.clipseg": [
-        "CLIPSegConfig",
-        "CLIPSegProcessor",
-        "CLIPSegTextConfig",
-        "CLIPSegVisionConfig",
-    ],
-    "models.clvp": [
-        "ClvpConfig",
-        "ClvpDecoderConfig",
-        "ClvpEncoderConfig",
-        "ClvpFeatureExtractor",
-        "ClvpProcessor",
-        "ClvpTokenizer",
-    ],
-    "models.code_llama": [],
-    "models.codegen": [
-        "CodeGenConfig",
-        "CodeGenTokenizer",
-    ],
-    "models.cohere": ["CohereConfig"],
-    "models.conditional_detr": ["ConditionalDetrConfig"],
-    "models.convbert": [
-        "ConvBertConfig",
-        "ConvBertTokenizer",
-    ],
-    "models.convnext": ["ConvNextConfig"],
-    "models.convnextv2": ["ConvNextV2Config"],
-    "models.cpm": [],
-    "models.cpmant": [
-        "CpmAntConfig",
-        "CpmAntTokenizer",
-    ],
-    "models.ctrl": [
-        "CTRLConfig",
-        "CTRLTokenizer",
-    ],
-    "models.cvt": ["CvtConfig"],
-    "models.data2vec": [
-        "Data2VecAudioConfig",
-        "Data2VecTextConfig",
-        "Data2VecVisionConfig",
-    ],
-    "models.pantagruel": [
-        "Data2Vec2MultiConfig",
-    ],
-    "models.dbrx": ["DbrxConfig"],
-    "models.deberta": [
-        "DebertaConfig",
-        "DebertaTokenizer",
-    ],
-    "models.deberta_v2": ["DebertaV2Config"],
-    "models.decision_transformer": ["DecisionTransformerConfig"],
-    "models.deformable_detr": ["DeformableDetrConfig"],
-    "models.deit": ["DeiTConfig"],
-    "models.deprecated": [],
-    "models.deprecated.bort": [],
-    "models.deprecated.mctct": [
-        "MCTCTConfig",
-        "MCTCTFeatureExtractor",
-        "MCTCTProcessor",
-    ],
-    "models.deprecated.mmbt": ["MMBTConfig"],
-    "models.deprecated.open_llama": ["OpenLlamaConfig"],
-    "models.deprecated.retribert": [
-        "RetriBertConfig",
-        "RetriBertTokenizer",
-    ],
-    "models.deprecated.tapex": ["TapexTokenizer"],
-    "models.deprecated.trajectory_transformer": ["TrajectoryTransformerConfig"],
-    "models.deprecated.transfo_xl": [
-        "TransfoXLConfig",
-        "TransfoXLCorpus",
-        "TransfoXLTokenizer",
-    ],
-    "models.deprecated.van": ["VanConfig"],
-    "models.depth_anything": ["DepthAnythingConfig"],
-    "models.deta": ["DetaConfig"],
-    "models.detr": ["DetrConfig"],
-    "models.dialogpt": [],
-    "models.dinat": ["DinatConfig"],
-    "models.dinov2": ["Dinov2Config"],
-    "models.distilbert": [
-        "DistilBertConfig",
-        "DistilBertTokenizer",
-    ],
-    "models.dit": [],
-    "models.donut": [
-        "DonutProcessor",
-        "DonutSwinConfig",
-    ],
-    "models.dpr": [
-        "DPRConfig",
-        "DPRContextEncoderTokenizer",
-        "DPRQuestionEncoderTokenizer",
-        "DPRReaderOutput",
-        "DPRReaderTokenizer",
-    ],
-    "models.dpt": ["DPTConfig"],
-    "models.efficientformer": ["EfficientFormerConfig"],
-    "models.efficientnet": ["EfficientNetConfig"],
-    "models.electra": [
-        "ElectraConfig",
-        "ElectraTokenizer",
-    ],
-    "models.encodec": [
-        "EncodecConfig",
-        "EncodecFeatureExtractor",
-    ],
-    "models.encoder_decoder": ["EncoderDecoderConfig"],
-    "models.ernie": ["ErnieConfig"],
-    "models.ernie_m": ["ErnieMConfig"],
-    "models.esm": ["EsmConfig", "EsmTokenizer"],
-    "models.falcon": ["FalconConfig"],
-    "models.fastspeech2_conformer": [
-        "FastSpeech2ConformerConfig",
-        "FastSpeech2ConformerHifiGanConfig",
-        "FastSpeech2ConformerTokenizer",
-        "FastSpeech2ConformerWithHifiGanConfig",
-    ],
-    "models.flaubert": ["FlaubertConfig", "FlaubertTokenizer"],
-    "models.flava": [
-        "FlavaConfig",
-        "FlavaImageCodebookConfig",
-        "FlavaImageConfig",
-        "FlavaMultimodalConfig",
-        "FlavaTextConfig",
-    ],
-    "models.fnet": ["FNetConfig"],
-    "models.focalnet": ["FocalNetConfig"],
-    "models.fsmt": [
-        "FSMTConfig",
-        "FSMTTokenizer",
-    ],
-    "models.funnel": [
-        "FunnelConfig",
-        "FunnelTokenizer",
-    ],
-    "models.fuyu": ["FuyuConfig"],
-    "models.gemma": ["GemmaConfig"],
-    "models.git": [
-        "GitConfig",
-        "GitProcessor",
-        "GitVisionConfig",
-    ],
-    "models.glpn": ["GLPNConfig"],
-    "models.gpt2": [
-        "GPT2Config",
-        "GPT2Tokenizer",
-    ],
-    "models.gpt_bigcode": ["GPTBigCodeConfig"],
-    "models.gpt_neo": ["GPTNeoConfig"],
-    "models.gpt_neox": ["GPTNeoXConfig"],
-    "models.gpt_neox_japanese": ["GPTNeoXJapaneseConfig"],
-    "models.gpt_sw3": [],
-    "models.gptj": ["GPTJConfig"],
-    "models.gptsan_japanese": [
-        "GPTSanJapaneseConfig",
-        "GPTSanJapaneseTokenizer",
-    ],
-    "models.graphormer": ["GraphormerConfig"],
-    "models.grounding_dino": [
-        "GroundingDinoConfig",
-        "GroundingDinoProcessor",
-    ],
-    "models.groupvit": [
-        "GroupViTConfig",
-        "GroupViTTextConfig",
-        "GroupViTVisionConfig",
-    ],
-    "models.herbert": ["HerbertTokenizer"],
-    "models.hubert": ["HubertConfig"],
-    "models.ibert": ["IBertConfig"],
-    "models.idefics": ["IdeficsConfig"],
-    "models.idefics2": ["Idefics2Config"],
-    "models.imagegpt": ["ImageGPTConfig"],
-    "models.informer": ["InformerConfig"],
-    "models.instructblip": [
-        "InstructBlipConfig",
-        "InstructBlipProcessor",
-        "InstructBlipQFormerConfig",
-        "InstructBlipVisionConfig",
-    ],
-    "models.jamba": ["JambaConfig"],
-    "models.jukebox": [
-        "JukeboxConfig",
-        "JukeboxPriorConfig",
-        "JukeboxTokenizer",
-        "JukeboxVQVAEConfig",
-    ],
-    "models.kosmos2": [
-        "Kosmos2Config",
-        "Kosmos2Processor",
-    ],
-    "models.layoutlm": [
-        "LayoutLMConfig",
-        "LayoutLMTokenizer",
-    ],
-    "models.layoutlmv2": [
-        "LayoutLMv2Config",
-        "LayoutLMv2FeatureExtractor",
-        "LayoutLMv2ImageProcessor",
-        "LayoutLMv2Processor",
-        "LayoutLMv2Tokenizer",
-    ],
-    "models.layoutlmv3": [
-        "LayoutLMv3Config",
-        "LayoutLMv3FeatureExtractor",
-        "LayoutLMv3ImageProcessor",
-        "LayoutLMv3Processor",
-        "LayoutLMv3Tokenizer",
-    ],
-    "models.layoutxlm": ["LayoutXLMProcessor"],
-    "models.led": ["LEDConfig", "LEDTokenizer"],
-    "models.levit": ["LevitConfig"],
-    "models.lilt": ["LiltConfig"],
-    "models.llama": ["LlamaConfig"],
-    "models.llava": [
-        "LlavaConfig",
-        "LlavaProcessor",
-    ],
-    "models.llava_next": [
-        "LlavaNextConfig",
-        "LlavaNextProcessor",
-    ],
-    "models.longformer": [
-        "LongformerConfig",
-        "LongformerTokenizer",
-    ],
-    "models.longt5": ["LongT5Config"],
-    "models.luke": [
-        "LukeConfig",
-        "LukeTokenizer",
-    ],
-    "models.lxmert": [
-        "LxmertConfig",
-        "LxmertTokenizer",
-    ],
-    "models.m2m_100": ["M2M100Config"],
-    "models.mamba": ["MambaConfig"],
-    "models.marian": ["MarianConfig"],
-    "models.markuplm": [
-        "MarkupLMConfig",
-        "MarkupLMFeatureExtractor",
-        "MarkupLMProcessor",
-        "MarkupLMTokenizer",
-    ],
-    "models.mask2former": ["Mask2FormerConfig"],
-    "models.maskformer": [
-        "MaskFormerConfig",
-        "MaskFormerSwinConfig",
-    ],
-    "models.mbart": ["MBartConfig"],
-    "models.mbart50": [],
-    "models.mega": ["MegaConfig"],
-    "models.megatron_bert": ["MegatronBertConfig"],
-    "models.megatron_gpt2": [],
-    "models.mgp_str": [
-        "MgpstrConfig",
-        "MgpstrProcessor",
-        "MgpstrTokenizer",
-    ],
-    "models.mistral": ["MistralConfig"],
-    "models.mixtral": ["MixtralConfig"],
-    "models.mluke": [],
-    "models.mobilebert": [
-        "MobileBertConfig",
-        "MobileBertTokenizer",
-    ],
-    "models.mobilenet_v1": ["MobileNetV1Config"],
-    "models.mobilenet_v2": ["MobileNetV2Config"],
-    "models.mobilevit": ["MobileViTConfig"],
-    "models.mobilevitv2": ["MobileViTV2Config"],
-    "models.mpnet": [
-        "MPNetConfig",
-        "MPNetTokenizer",
-    ],
-    "models.mpt": ["MptConfig"],
-    "models.mra": ["MraConfig"],
-    "models.mt5": ["MT5Config"],
-    "models.musicgen": [
-        "MusicgenConfig",
-        "MusicgenDecoderConfig",
-    ],
-    "models.musicgen_melody": [
-        "MusicgenMelodyConfig",
-        "MusicgenMelodyDecoderConfig",
-    ],
-    "models.mvp": ["MvpConfig", "MvpTokenizer"],
-    "models.nat": ["NatConfig"],
-    "models.nezha": ["NezhaConfig"],
-    "models.nllb": [],
-    "models.nllb_moe": ["NllbMoeConfig"],
-    "models.nougat": ["NougatProcessor"],
-    "models.nystromformer": ["NystromformerConfig"],
-    "models.olmo": ["OlmoConfig"],
-    "models.oneformer": [
-        "OneFormerConfig",
-        "OneFormerProcessor",
-    ],
-    "models.openai": [
-        "OpenAIGPTConfig",
-        "OpenAIGPTTokenizer",
-    ],
-    "models.opt": ["OPTConfig"],
-    "models.owlv2": [
-        "Owlv2Config",
-        "Owlv2Processor",
-        "Owlv2TextConfig",
-        "Owlv2VisionConfig",
-    ],
-    "models.owlvit": [
-        "OwlViTConfig",
-        "OwlViTProcessor",
-        "OwlViTTextConfig",
-        "OwlViTVisionConfig",
-    ],
-    "models.patchtsmixer": ["PatchTSMixerConfig"],
-    "models.patchtst": ["PatchTSTConfig"],
-    "models.pegasus": [
-        "PegasusConfig",
-        "PegasusTokenizer",
-    ],
-    "models.pegasus_x": ["PegasusXConfig"],
-    "models.perceiver": [
-        "PerceiverConfig",
-        "PerceiverTokenizer",
-    ],
-    "models.persimmon": ["PersimmonConfig"],
-    "models.phi": ["PhiConfig"],
-    "models.phi3": ["Phi3Config"],
-    "models.phobert": ["PhobertTokenizer"],
-    "models.pix2struct": [
-        "Pix2StructConfig",
-        "Pix2StructProcessor",
-        "Pix2StructTextConfig",
-        "Pix2StructVisionConfig",
-    ],
-    "models.plbart": ["PLBartConfig"],
-    "models.poolformer": ["PoolFormerConfig"],
-    "models.pop2piano": ["Pop2PianoConfig"],
-    "models.prophetnet": [
-        "ProphetNetConfig",
-        "ProphetNetTokenizer",
-    ],
-    "models.pvt": ["PvtConfig"],
-    "models.pvt_v2": ["PvtV2Config"],
-    "models.qdqbert": ["QDQBertConfig"],
-    "models.qwen2": [
-        "Qwen2Config",
-        "Qwen2Tokenizer",
-    ],
-    "models.qwen2_moe": ["Qwen2MoeConfig"],
-    "models.rag": ["RagConfig", "RagRetriever", "RagTokenizer"],
-    "models.realm": [
-        "RealmConfig",
-        "RealmTokenizer",
-    ],
-    "models.recurrent_gemma": ["RecurrentGemmaConfig"],
-    "models.reformer": ["ReformerConfig"],
-    "models.regnet": ["RegNetConfig"],
-    "models.rembert": ["RemBertConfig"],
-    "models.resnet": ["ResNetConfig"],
-    "models.roberta": [
-        "RobertaConfig",
-        "RobertaTokenizer",
-    ],
-    "models.roberta_prelayernorm": ["RobertaPreLayerNormConfig"],
-    "models.roc_bert": [
-        "RoCBertConfig",
-        "RoCBertTokenizer",
-    ],
-    "models.roformer": [
-        "RoFormerConfig",
-        "RoFormerTokenizer",
-    ],
-    "models.rwkv": ["RwkvConfig"],
-    "models.sam": [
-        "SamConfig",
-        "SamMaskDecoderConfig",
-        "SamProcessor",
-        "SamPromptEncoderConfig",
-        "SamVisionConfig",
-    ],
-    "models.seamless_m4t": [
-        "SeamlessM4TConfig",
-        "SeamlessM4TFeatureExtractor",
-        "SeamlessM4TProcessor",
-    ],
-    "models.seamless_m4t_v2": ["SeamlessM4Tv2Config"],
-    "models.segformer": ["SegformerConfig"],
-    "models.seggpt": ["SegGptConfig"],
-    "models.sew": ["SEWConfig"],
-    "models.sew_d": ["SEWDConfig"],
-    "models.siglip": [
-        "SiglipConfig",
-        "SiglipProcessor",
-        "SiglipTextConfig",
-        "SiglipVisionConfig",
-    ],
-    "models.speech_encoder_decoder": ["SpeechEncoderDecoderConfig"],
-    "models.speech_to_text": [
-        "Speech2TextConfig",
-        "Speech2TextFeatureExtractor",
-        "Speech2TextProcessor",
-    ],
-    "models.speech_to_text_2": [
-        "Speech2Text2Config",
-        "Speech2Text2Processor",
-        "Speech2Text2Tokenizer",
-    ],
-    "models.speecht5": [
-        "SpeechT5Config",
-        "SpeechT5FeatureExtractor",
-        "SpeechT5HifiGanConfig",
-        "SpeechT5Processor",
-    ],
-    "models.splinter": [
-        "SplinterConfig",
-        "SplinterTokenizer",
-    ],
-    "models.squeezebert": [
-        "SqueezeBertConfig",
-        "SqueezeBertTokenizer",
-    ],
-    "models.stablelm": ["StableLmConfig"],
-    "models.starcoder2": ["Starcoder2Config"],
-    "models.superpoint": ["SuperPointConfig"],
-    "models.swiftformer": ["SwiftFormerConfig"],
-    "models.swin": ["SwinConfig"],
-    "models.swin2sr": ["Swin2SRConfig"],
-    "models.swinv2": ["Swinv2Config"],
-    "models.switch_transformers": ["SwitchTransformersConfig"],
-    "models.t5": ["T5Config"],
-    "models.table_transformer": ["TableTransformerConfig"],
-    "models.tapas": [
-        "TapasConfig",
-        "TapasTokenizer",
-    ],
-    "models.time_series_transformer": ["TimeSeriesTransformerConfig"],
-    "models.timesformer": ["TimesformerConfig"],
-    "models.timm_backbone": ["TimmBackboneConfig"],
-    "models.trocr": [
-        "TrOCRConfig",
-        "TrOCRProcessor",
-    ],
-    "models.tvlt": [
-        "TvltConfig",
-        "TvltFeatureExtractor",
-        "TvltProcessor",
-    ],
-    "models.tvp": [
-        "TvpConfig",
-        "TvpProcessor",
-    ],
-    "models.udop": [
-        "UdopConfig",
-        "UdopProcessor",
-    ],
-    "models.umt5": ["UMT5Config"],
-    "models.unispeech": ["UniSpeechConfig"],
-    "models.unispeech_sat": ["UniSpeechSatConfig"],
-    "models.univnet": [
-        "UnivNetConfig",
-        "UnivNetFeatureExtractor",
-    ],
-    "models.upernet": ["UperNetConfig"],
-    "models.videomae": ["VideoMAEConfig"],
-    "models.vilt": [
-        "ViltConfig",
-        "ViltFeatureExtractor",
-        "ViltImageProcessor",
-        "ViltProcessor",
-    ],
-    "models.vipllava": ["VipLlavaConfig"],
-    "models.vision_encoder_decoder": ["VisionEncoderDecoderConfig"],
-    "models.vision_text_dual_encoder": [
-        "VisionTextDualEncoderConfig",
-        "VisionTextDualEncoderProcessor",
-    ],
-    "models.visual_bert": ["VisualBertConfig"],
-    "models.vit": ["ViTConfig"],
-    "models.vit_hybrid": ["ViTHybridConfig"],
-    "models.vit_mae": ["ViTMAEConfig"],
-    "models.vit_msn": ["ViTMSNConfig"],
-    "models.vitdet": ["VitDetConfig"],
-    "models.vitmatte": ["VitMatteConfig"],
-    "models.vits": [
-        "VitsConfig",
-        "VitsTokenizer",
-    ],
-    "models.vivit": ["VivitConfig"],
-    "models.wav2vec2": [
-        "Wav2Vec2Config",
-        "Wav2Vec2CTCTokenizer",
-        "Wav2Vec2FeatureExtractor",
-        "Wav2Vec2Processor",
-        "Wav2Vec2Tokenizer",
-    ],
-    "models.wav2vec2_bert": [
-        "Wav2Vec2BertConfig",
-        "Wav2Vec2BertProcessor",
-    ],
-    "models.wav2vec2_conformer": ["Wav2Vec2ConformerConfig"],
-    "models.wav2vec2_phoneme": ["Wav2Vec2PhonemeCTCTokenizer"],
-    "models.wav2vec2_with_lm": ["Wav2Vec2ProcessorWithLM"],
-    "models.wavlm": ["WavLMConfig"],
-    "models.whisper": [
-        "WhisperConfig",
-        "WhisperFeatureExtractor",
-        "WhisperProcessor",
-        "WhisperTokenizer",
-    ],
-    "models.x_clip": [
-        "XCLIPConfig",
-        "XCLIPProcessor",
-        "XCLIPTextConfig",
-        "XCLIPVisionConfig",
-    ],
-    "models.xglm": ["XGLMConfig"],
-    "models.xlm": ["XLMConfig", "XLMTokenizer"],
-    "models.xlm_prophetnet": ["XLMProphetNetConfig"],
-    "models.xlm_roberta": ["XLMRobertaConfig"],
-    "models.xlm_roberta_xl": ["XLMRobertaXLConfig"],
-    "models.xlnet": ["XLNetConfig"],
-    "models.xmod": ["XmodConfig"],
-    "models.yolos": ["YolosConfig"],
-    "models.yoso": ["YosoConfig"],
-=======
->>>>>>> 5abfa43f
     "onnx": [],
     "pipelines": [
         "AudioClassificationPipeline",
@@ -1145,3372 +496,6 @@
     from .convert_slow_tokenizer import SLOW_TO_FAST_CONVERTERS as SLOW_TO_FAST_CONVERTERS
     from .convert_slow_tokenizer import convert_slow_tokenizer as convert_slow_tokenizer
 
-<<<<<<< HEAD
-    _import_structure["models.align"].extend(
-        [
-            "AlignModel",
-            "AlignPreTrainedModel",
-            "AlignTextModel",
-            "AlignVisionModel",
-        ]
-    )
-
-    _import_structure["models.altclip"].extend(
-        [
-            "AltCLIPModel",
-            "AltCLIPPreTrainedModel",
-            "AltCLIPTextModel",
-            "AltCLIPVisionModel",
-        ]
-    )
-    _import_structure["models.audio_spectrogram_transformer"].extend(
-        [
-            "ASTForAudioClassification",
-            "ASTModel",
-            "ASTPreTrainedModel",
-        ]
-    )
-    _import_structure["models.auto"].extend(
-        [
-            "MODEL_FOR_AUDIO_CLASSIFICATION_MAPPING",
-            "MODEL_FOR_AUDIO_FRAME_CLASSIFICATION_MAPPING",
-            "MODEL_FOR_AUDIO_XVECTOR_MAPPING",
-            "MODEL_FOR_BACKBONE_MAPPING",
-            "MODEL_FOR_CAUSAL_IMAGE_MODELING_MAPPING",
-            "MODEL_FOR_CAUSAL_LM_MAPPING",
-            "MODEL_FOR_CTC_MAPPING",
-            "MODEL_FOR_DEPTH_ESTIMATION_MAPPING",
-            "MODEL_FOR_DOCUMENT_QUESTION_ANSWERING_MAPPING",
-            "MODEL_FOR_IMAGE_CLASSIFICATION_MAPPING",
-            "MODEL_FOR_IMAGE_MAPPING",
-            "MODEL_FOR_IMAGE_SEGMENTATION_MAPPING",
-            "MODEL_FOR_IMAGE_TO_IMAGE_MAPPING",
-            "MODEL_FOR_INSTANCE_SEGMENTATION_MAPPING",
-            "MODEL_FOR_KEYPOINT_DETECTION_MAPPING",
-            "MODEL_FOR_MASKED_IMAGE_MODELING_MAPPING",
-            "MODEL_FOR_MASKED_LM_MAPPING",
-            "MODEL_FOR_MASK_GENERATION_MAPPING",
-            "MODEL_FOR_MULTIPLE_CHOICE_MAPPING",
-            "MODEL_FOR_NEXT_SENTENCE_PREDICTION_MAPPING",
-            "MODEL_FOR_OBJECT_DETECTION_MAPPING",
-            "MODEL_FOR_PRETRAINING_MAPPING",
-            "MODEL_FOR_QUESTION_ANSWERING_MAPPING",
-            "MODEL_FOR_SEMANTIC_SEGMENTATION_MAPPING",
-            "MODEL_FOR_SEQ_TO_SEQ_CAUSAL_LM_MAPPING",
-            "MODEL_FOR_SEQUENCE_CLASSIFICATION_MAPPING",
-            "MODEL_FOR_SPEECH_SEQ_2_SEQ_MAPPING",
-            "MODEL_FOR_TABLE_QUESTION_ANSWERING_MAPPING",
-            "MODEL_FOR_TEXT_ENCODING_MAPPING",
-            "MODEL_FOR_TEXT_TO_SPECTROGRAM_MAPPING",
-            "MODEL_FOR_TEXT_TO_WAVEFORM_MAPPING",
-            "MODEL_FOR_TIME_SERIES_CLASSIFICATION_MAPPING",
-            "MODEL_FOR_TIME_SERIES_REGRESSION_MAPPING",
-            "MODEL_FOR_TOKEN_CLASSIFICATION_MAPPING",
-            "MODEL_FOR_UNIVERSAL_SEGMENTATION_MAPPING",
-            "MODEL_FOR_VIDEO_CLASSIFICATION_MAPPING",
-            "MODEL_FOR_VISION_2_SEQ_MAPPING",
-            "MODEL_FOR_VISUAL_QUESTION_ANSWERING_MAPPING",
-            "MODEL_FOR_ZERO_SHOT_IMAGE_CLASSIFICATION_MAPPING",
-            "MODEL_FOR_ZERO_SHOT_OBJECT_DETECTION_MAPPING",
-            "MODEL_MAPPING",
-            "MODEL_WITH_LM_HEAD_MAPPING",
-            "AutoBackbone",
-            "AutoModel",
-            "AutoModelForAudioClassification",
-            "AutoModelForAudioFrameClassification",
-            "AutoModelForAudioXVector",
-            "AutoModelForCausalLM",
-            "AutoModelForCTC",
-            "AutoModelForDepthEstimation",
-            "AutoModelForDocumentQuestionAnswering",
-            "AutoModelForImageClassification",
-            "AutoModelForImageSegmentation",
-            "AutoModelForImageToImage",
-            "AutoModelForInstanceSegmentation",
-            "AutoModelForKeypointDetection",
-            "AutoModelForMaskedImageModeling",
-            "AutoModelForMaskedLM",
-            "AutoModelForMaskGeneration",
-            "AutoModelForMultipleChoice",
-            "AutoModelForNextSentencePrediction",
-            "AutoModelForObjectDetection",
-            "AutoModelForPreTraining",
-            "AutoModelForQuestionAnswering",
-            "AutoModelForSemanticSegmentation",
-            "AutoModelForSeq2SeqLM",
-            "AutoModelForSequenceClassification",
-            "AutoModelForSpeechSeq2Seq",
-            "AutoModelForTableQuestionAnswering",
-            "AutoModelForTextEncoding",
-            "AutoModelForTextToSpectrogram",
-            "AutoModelForTextToWaveform",
-            "AutoModelForTokenClassification",
-            "AutoModelForUniversalSegmentation",
-            "AutoModelForVideoClassification",
-            "AutoModelForVision2Seq",
-            "AutoModelForVisualQuestionAnswering",
-            "AutoModelForZeroShotImageClassification",
-            "AutoModelForZeroShotObjectDetection",
-            "AutoModelWithLMHead",
-        ]
-    )
-    _import_structure["models.autoformer"].extend(
-        [
-            "AutoformerForPrediction",
-            "AutoformerModel",
-            "AutoformerPreTrainedModel",
-        ]
-    )
-    _import_structure["models.bark"].extend(
-        [
-            "BarkCausalModel",
-            "BarkCoarseModel",
-            "BarkFineModel",
-            "BarkModel",
-            "BarkPreTrainedModel",
-            "BarkSemanticModel",
-        ]
-    )
-    _import_structure["models.bart"].extend(
-        [
-            "BartForCausalLM",
-            "BartForConditionalGeneration",
-            "BartForQuestionAnswering",
-            "BartForSequenceClassification",
-            "BartModel",
-            "BartPretrainedModel",
-            "BartPreTrainedModel",
-            "PretrainedBartModel",
-        ]
-    )
-    _import_structure["models.beit"].extend(
-        [
-            "BeitBackbone",
-            "BeitForImageClassification",
-            "BeitForMaskedImageModeling",
-            "BeitForSemanticSegmentation",
-            "BeitModel",
-            "BeitPreTrainedModel",
-        ]
-    )
-    _import_structure["models.bert"].extend(
-        [
-            "BertForMaskedLM",
-            "BertForMultipleChoice",
-            "BertForNextSentencePrediction",
-            "BertForPreTraining",
-            "BertForQuestionAnswering",
-            "BertForSequenceClassification",
-            "BertForTokenClassification",
-            "BertLayer",
-            "BertLMHeadModel",
-            "BertModel",
-            "BertPreTrainedModel",
-            "load_tf_weights_in_bert",
-        ]
-    )
-    _import_structure["models.bert_generation"].extend(
-        [
-            "BertGenerationDecoder",
-            "BertGenerationEncoder",
-            "BertGenerationPreTrainedModel",
-            "load_tf_weights_in_bert_generation",
-        ]
-    )
-    _import_structure["models.big_bird"].extend(
-        [
-            "BigBirdForCausalLM",
-            "BigBirdForMaskedLM",
-            "BigBirdForMultipleChoice",
-            "BigBirdForPreTraining",
-            "BigBirdForQuestionAnswering",
-            "BigBirdForSequenceClassification",
-            "BigBirdForTokenClassification",
-            "BigBirdLayer",
-            "BigBirdModel",
-            "BigBirdPreTrainedModel",
-            "load_tf_weights_in_big_bird",
-        ]
-    )
-    _import_structure["models.bigbird_pegasus"].extend(
-        [
-            "BigBirdPegasusForCausalLM",
-            "BigBirdPegasusForConditionalGeneration",
-            "BigBirdPegasusForQuestionAnswering",
-            "BigBirdPegasusForSequenceClassification",
-            "BigBirdPegasusModel",
-            "BigBirdPegasusPreTrainedModel",
-        ]
-    )
-    _import_structure["models.biogpt"].extend(
-        [
-            "BioGptForCausalLM",
-            "BioGptForSequenceClassification",
-            "BioGptForTokenClassification",
-            "BioGptModel",
-            "BioGptPreTrainedModel",
-        ]
-    )
-    _import_structure["models.bit"].extend(
-        [
-            "BitBackbone",
-            "BitForImageClassification",
-            "BitModel",
-            "BitPreTrainedModel",
-        ]
-    )
-    _import_structure["models.blenderbot"].extend(
-        [
-            "BlenderbotForCausalLM",
-            "BlenderbotForConditionalGeneration",
-            "BlenderbotModel",
-            "BlenderbotPreTrainedModel",
-        ]
-    )
-    _import_structure["models.blenderbot_small"].extend(
-        [
-            "BlenderbotSmallForCausalLM",
-            "BlenderbotSmallForConditionalGeneration",
-            "BlenderbotSmallModel",
-            "BlenderbotSmallPreTrainedModel",
-        ]
-    )
-    _import_structure["models.blip"].extend(
-        [
-            "BlipForConditionalGeneration",
-            "BlipForImageTextRetrieval",
-            "BlipForQuestionAnswering",
-            "BlipModel",
-            "BlipPreTrainedModel",
-            "BlipTextModel",
-            "BlipVisionModel",
-        ]
-    )
-    _import_structure["models.blip_2"].extend(
-        [
-            "Blip2ForConditionalGeneration",
-            "Blip2Model",
-            "Blip2PreTrainedModel",
-            "Blip2QFormerModel",
-            "Blip2VisionModel",
-        ]
-    )
-    _import_structure["models.bloom"].extend(
-        [
-            "BloomForCausalLM",
-            "BloomForQuestionAnswering",
-            "BloomForSequenceClassification",
-            "BloomForTokenClassification",
-            "BloomModel",
-            "BloomPreTrainedModel",
-        ]
-    )
-    _import_structure["models.bridgetower"].extend(
-        [
-            "BridgeTowerForContrastiveLearning",
-            "BridgeTowerForImageAndTextRetrieval",
-            "BridgeTowerForMaskedLM",
-            "BridgeTowerModel",
-            "BridgeTowerPreTrainedModel",
-        ]
-    )
-    _import_structure["models.bros"].extend(
-        [
-            "BrosForTokenClassification",
-            "BrosModel",
-            "BrosPreTrainedModel",
-            "BrosProcessor",
-            "BrosSpadeEEForTokenClassification",
-            "BrosSpadeELForTokenClassification",
-        ]
-    )
-    _import_structure["models.camembert"].extend(
-        [
-            "CamembertForCausalLM",
-            "CamembertForMaskedLM",
-            "CamembertForMultipleChoice",
-            "CamembertForQuestionAnswering",
-            "CamembertForSequenceClassification",
-            "CamembertForTokenClassification",
-            "CamembertModel",
-            "CamembertPreTrainedModel",
-        ]
-    )
-    _import_structure["models.canine"].extend(
-        [
-            "CanineForMultipleChoice",
-            "CanineForQuestionAnswering",
-            "CanineForSequenceClassification",
-            "CanineForTokenClassification",
-            "CanineLayer",
-            "CanineModel",
-            "CaninePreTrainedModel",
-            "load_tf_weights_in_canine",
-        ]
-    )
-    _import_structure["models.chinese_clip"].extend(
-        [
-            "ChineseCLIPModel",
-            "ChineseCLIPPreTrainedModel",
-            "ChineseCLIPTextModel",
-            "ChineseCLIPVisionModel",
-        ]
-    )
-    _import_structure["models.clap"].extend(
-        [
-            "ClapAudioModel",
-            "ClapAudioModelWithProjection",
-            "ClapFeatureExtractor",
-            "ClapModel",
-            "ClapPreTrainedModel",
-            "ClapTextModel",
-            "ClapTextModelWithProjection",
-        ]
-    )
-    _import_structure["models.clip"].extend(
-        [
-            "CLIPForImageClassification",
-            "CLIPModel",
-            "CLIPPreTrainedModel",
-            "CLIPTextModel",
-            "CLIPTextModelWithProjection",
-            "CLIPVisionModel",
-            "CLIPVisionModelWithProjection",
-        ]
-    )
-    _import_structure["models.clipseg"].extend(
-        [
-            "CLIPSegForImageSegmentation",
-            "CLIPSegModel",
-            "CLIPSegPreTrainedModel",
-            "CLIPSegTextModel",
-            "CLIPSegVisionModel",
-        ]
-    )
-    _import_structure["models.clvp"].extend(
-        [
-            "ClvpDecoder",
-            "ClvpEncoder",
-            "ClvpForCausalLM",
-            "ClvpModel",
-            "ClvpModelForConditionalGeneration",
-            "ClvpPreTrainedModel",
-        ]
-    )
-    _import_structure["models.codegen"].extend(
-        [
-            "CodeGenForCausalLM",
-            "CodeGenModel",
-            "CodeGenPreTrainedModel",
-        ]
-    )
-    _import_structure["models.cohere"].extend(["CohereForCausalLM", "CohereModel", "CoherePreTrainedModel"])
-    _import_structure["models.conditional_detr"].extend(
-        [
-            "ConditionalDetrForObjectDetection",
-            "ConditionalDetrForSegmentation",
-            "ConditionalDetrModel",
-            "ConditionalDetrPreTrainedModel",
-        ]
-    )
-    _import_structure["models.convbert"].extend(
-        [
-            "ConvBertForMaskedLM",
-            "ConvBertForMultipleChoice",
-            "ConvBertForQuestionAnswering",
-            "ConvBertForSequenceClassification",
-            "ConvBertForTokenClassification",
-            "ConvBertLayer",
-            "ConvBertModel",
-            "ConvBertPreTrainedModel",
-            "load_tf_weights_in_convbert",
-        ]
-    )
-    _import_structure["models.convnext"].extend(
-        [
-            "ConvNextBackbone",
-            "ConvNextForImageClassification",
-            "ConvNextModel",
-            "ConvNextPreTrainedModel",
-        ]
-    )
-    _import_structure["models.convnextv2"].extend(
-        [
-            "ConvNextV2Backbone",
-            "ConvNextV2ForImageClassification",
-            "ConvNextV2Model",
-            "ConvNextV2PreTrainedModel",
-        ]
-    )
-    _import_structure["models.cpmant"].extend(
-        [
-            "CpmAntForCausalLM",
-            "CpmAntModel",
-            "CpmAntPreTrainedModel",
-        ]
-    )
-    _import_structure["models.ctrl"].extend(
-        [
-            "CTRLForSequenceClassification",
-            "CTRLLMHeadModel",
-            "CTRLModel",
-            "CTRLPreTrainedModel",
-        ]
-    )
-    _import_structure["models.cvt"].extend(
-        [
-            "CvtForImageClassification",
-            "CvtModel",
-            "CvtPreTrainedModel",
-        ]
-    )
-    _import_structure["models.data2vec"].extend(
-        [
-            "Data2VecAudioForAudioFrameClassification",
-            "Data2VecAudioForCTC",
-            "Data2VecAudioForSequenceClassification",
-            "Data2VecAudioForXVector",
-            "Data2VecAudioModel",
-            "Data2VecAudioPreTrainedModel",
-            "Data2VecTextForCausalLM",
-            "Data2VecTextForMaskedLM",
-            "Data2VecTextForMultipleChoice",
-            "Data2VecTextForQuestionAnswering",
-            "Data2VecTextForSequenceClassification",
-            "Data2VecTextForTokenClassification",
-            "Data2VecTextModel",
-            "Data2VecTextPreTrainedModel",
-            "Data2VecVisionForImageClassification",
-            "Data2VecVisionForSemanticSegmentation",
-            "Data2VecVisionModel",
-            "Data2VecVisionPreTrainedModel",
-        ]
-    )
-    _import_structure["models.pantagruel"].extend(
-        [
-            "Data2Vec2MultiPreTrainedModel",
-            "Data2Vec2MultiModel",
-        ]
-    )
-    _import_structure["models.dbrx"].extend(
-        [
-            "DbrxForCausalLM",
-            "DbrxModel",
-            "DbrxPreTrainedModel",
-        ]
-    )
-    _import_structure["models.deberta"].extend(
-        [
-            "DebertaForMaskedLM",
-            "DebertaForQuestionAnswering",
-            "DebertaForSequenceClassification",
-            "DebertaForTokenClassification",
-            "DebertaModel",
-            "DebertaPreTrainedModel",
-        ]
-    )
-    _import_structure["models.deberta_v2"].extend(
-        [
-            "DebertaV2ForMaskedLM",
-            "DebertaV2ForMultipleChoice",
-            "DebertaV2ForQuestionAnswering",
-            "DebertaV2ForSequenceClassification",
-            "DebertaV2ForTokenClassification",
-            "DebertaV2Model",
-            "DebertaV2PreTrainedModel",
-        ]
-    )
-    _import_structure["models.decision_transformer"].extend(
-        [
-            "DecisionTransformerGPT2Model",
-            "DecisionTransformerGPT2PreTrainedModel",
-            "DecisionTransformerModel",
-            "DecisionTransformerPreTrainedModel",
-        ]
-    )
-    _import_structure["models.deformable_detr"].extend(
-        [
-            "DeformableDetrForObjectDetection",
-            "DeformableDetrModel",
-            "DeformableDetrPreTrainedModel",
-        ]
-    )
-    _import_structure["models.deit"].extend(
-        [
-            "DeiTForImageClassification",
-            "DeiTForImageClassificationWithTeacher",
-            "DeiTForMaskedImageModeling",
-            "DeiTModel",
-            "DeiTPreTrainedModel",
-        ]
-    )
-    _import_structure["models.deprecated.mctct"].extend(
-        [
-            "MCTCTForCTC",
-            "MCTCTModel",
-            "MCTCTPreTrainedModel",
-        ]
-    )
-    _import_structure["models.deprecated.mmbt"].extend(["MMBTForClassification", "MMBTModel", "ModalEmbeddings"])
-    _import_structure["models.deprecated.open_llama"].extend(
-        [
-            "OpenLlamaForCausalLM",
-            "OpenLlamaForSequenceClassification",
-            "OpenLlamaModel",
-            "OpenLlamaPreTrainedModel",
-        ]
-    )
-    _import_structure["models.deprecated.retribert"].extend(
-        [
-            "RetriBertModel",
-            "RetriBertPreTrainedModel",
-        ]
-    )
-    _import_structure["models.deprecated.trajectory_transformer"].extend(
-        [
-            "TrajectoryTransformerModel",
-            "TrajectoryTransformerPreTrainedModel",
-        ]
-    )
-    _import_structure["models.deprecated.transfo_xl"].extend(
-        [
-            "AdaptiveEmbedding",
-            "TransfoXLForSequenceClassification",
-            "TransfoXLLMHeadModel",
-            "TransfoXLModel",
-            "TransfoXLPreTrainedModel",
-            "load_tf_weights_in_transfo_xl",
-        ]
-    )
-    _import_structure["models.deprecated.van"].extend(
-        [
-            "VanForImageClassification",
-            "VanModel",
-            "VanPreTrainedModel",
-        ]
-    )
-    _import_structure["models.depth_anything"].extend(
-        [
-            "DepthAnythingForDepthEstimation",
-            "DepthAnythingPreTrainedModel",
-        ]
-    )
-    _import_structure["models.deta"].extend(
-        [
-            "DetaForObjectDetection",
-            "DetaModel",
-            "DetaPreTrainedModel",
-        ]
-    )
-    _import_structure["models.detr"].extend(
-        [
-            "DetrForObjectDetection",
-            "DetrForSegmentation",
-            "DetrModel",
-            "DetrPreTrainedModel",
-        ]
-    )
-    _import_structure["models.dinat"].extend(
-        [
-            "DinatBackbone",
-            "DinatForImageClassification",
-            "DinatModel",
-            "DinatPreTrainedModel",
-        ]
-    )
-    _import_structure["models.dinov2"].extend(
-        [
-            "Dinov2Backbone",
-            "Dinov2ForImageClassification",
-            "Dinov2Model",
-            "Dinov2PreTrainedModel",
-        ]
-    )
-    _import_structure["models.distilbert"].extend(
-        [
-            "DistilBertForMaskedLM",
-            "DistilBertForMultipleChoice",
-            "DistilBertForQuestionAnswering",
-            "DistilBertForSequenceClassification",
-            "DistilBertForTokenClassification",
-            "DistilBertModel",
-            "DistilBertPreTrainedModel",
-        ]
-    )
-    _import_structure["models.donut"].extend(
-        [
-            "DonutSwinModel",
-            "DonutSwinPreTrainedModel",
-        ]
-    )
-    _import_structure["models.dpr"].extend(
-        [
-            "DPRContextEncoder",
-            "DPRPretrainedContextEncoder",
-            "DPRPreTrainedModel",
-            "DPRPretrainedQuestionEncoder",
-            "DPRPretrainedReader",
-            "DPRQuestionEncoder",
-            "DPRReader",
-        ]
-    )
-    _import_structure["models.dpt"].extend(
-        [
-            "DPTForDepthEstimation",
-            "DPTForSemanticSegmentation",
-            "DPTModel",
-            "DPTPreTrainedModel",
-        ]
-    )
-    _import_structure["models.efficientformer"].extend(
-        [
-            "EfficientFormerForImageClassification",
-            "EfficientFormerForImageClassificationWithTeacher",
-            "EfficientFormerModel",
-            "EfficientFormerPreTrainedModel",
-        ]
-    )
-    _import_structure["models.efficientnet"].extend(
-        [
-            "EfficientNetForImageClassification",
-            "EfficientNetModel",
-            "EfficientNetPreTrainedModel",
-        ]
-    )
-    _import_structure["models.electra"].extend(
-        [
-            "ElectraForCausalLM",
-            "ElectraForMaskedLM",
-            "ElectraForMultipleChoice",
-            "ElectraForPreTraining",
-            "ElectraForQuestionAnswering",
-            "ElectraForSequenceClassification",
-            "ElectraForTokenClassification",
-            "ElectraModel",
-            "ElectraPreTrainedModel",
-            "load_tf_weights_in_electra",
-        ]
-    )
-    _import_structure["models.encodec"].extend(
-        [
-            "EncodecModel",
-            "EncodecPreTrainedModel",
-        ]
-    )
-    _import_structure["models.encoder_decoder"].append("EncoderDecoderModel")
-    _import_structure["models.ernie"].extend(
-        [
-            "ErnieForCausalLM",
-            "ErnieForMaskedLM",
-            "ErnieForMultipleChoice",
-            "ErnieForNextSentencePrediction",
-            "ErnieForPreTraining",
-            "ErnieForQuestionAnswering",
-            "ErnieForSequenceClassification",
-            "ErnieForTokenClassification",
-            "ErnieModel",
-            "ErniePreTrainedModel",
-        ]
-    )
-    _import_structure["models.ernie_m"].extend(
-        [
-            "ErnieMForInformationExtraction",
-            "ErnieMForMultipleChoice",
-            "ErnieMForQuestionAnswering",
-            "ErnieMForSequenceClassification",
-            "ErnieMForTokenClassification",
-            "ErnieMModel",
-            "ErnieMPreTrainedModel",
-        ]
-    )
-    _import_structure["models.esm"].extend(
-        [
-            "EsmFoldPreTrainedModel",
-            "EsmForMaskedLM",
-            "EsmForProteinFolding",
-            "EsmForSequenceClassification",
-            "EsmForTokenClassification",
-            "EsmModel",
-            "EsmPreTrainedModel",
-        ]
-    )
-    _import_structure["models.falcon"].extend(
-        [
-            "FalconForCausalLM",
-            "FalconForQuestionAnswering",
-            "FalconForSequenceClassification",
-            "FalconForTokenClassification",
-            "FalconModel",
-            "FalconPreTrainedModel",
-        ]
-    )
-    _import_structure["models.fastspeech2_conformer"].extend(
-        [
-            "FastSpeech2ConformerHifiGan",
-            "FastSpeech2ConformerModel",
-            "FastSpeech2ConformerPreTrainedModel",
-            "FastSpeech2ConformerWithHifiGan",
-        ]
-    )
-    _import_structure["models.flaubert"].extend(
-        [
-            "FlaubertForMultipleChoice",
-            "FlaubertForQuestionAnswering",
-            "FlaubertForQuestionAnsweringSimple",
-            "FlaubertForSequenceClassification",
-            "FlaubertForTokenClassification",
-            "FlaubertModel",
-            "FlaubertPreTrainedModel",
-            "FlaubertWithLMHeadModel",
-        ]
-    )
-    _import_structure["models.flava"].extend(
-        [
-            "FlavaForPreTraining",
-            "FlavaImageCodebook",
-            "FlavaImageModel",
-            "FlavaModel",
-            "FlavaMultimodalModel",
-            "FlavaPreTrainedModel",
-            "FlavaTextModel",
-        ]
-    )
-    _import_structure["models.fnet"].extend(
-        [
-            "FNetForMaskedLM",
-            "FNetForMultipleChoice",
-            "FNetForNextSentencePrediction",
-            "FNetForPreTraining",
-            "FNetForQuestionAnswering",
-            "FNetForSequenceClassification",
-            "FNetForTokenClassification",
-            "FNetLayer",
-            "FNetModel",
-            "FNetPreTrainedModel",
-        ]
-    )
-    _import_structure["models.focalnet"].extend(
-        [
-            "FocalNetBackbone",
-            "FocalNetForImageClassification",
-            "FocalNetForMaskedImageModeling",
-            "FocalNetModel",
-            "FocalNetPreTrainedModel",
-        ]
-    )
-    _import_structure["models.fsmt"].extend(["FSMTForConditionalGeneration", "FSMTModel", "PretrainedFSMTModel"])
-    _import_structure["models.funnel"].extend(
-        [
-            "FunnelBaseModel",
-            "FunnelForMaskedLM",
-            "FunnelForMultipleChoice",
-            "FunnelForPreTraining",
-            "FunnelForQuestionAnswering",
-            "FunnelForSequenceClassification",
-            "FunnelForTokenClassification",
-            "FunnelModel",
-            "FunnelPreTrainedModel",
-            "load_tf_weights_in_funnel",
-        ]
-    )
-    _import_structure["models.fuyu"].extend(["FuyuForCausalLM", "FuyuPreTrainedModel"])
-    _import_structure["models.gemma"].extend(
-        [
-            "GemmaForCausalLM",
-            "GemmaForSequenceClassification",
-            "GemmaModel",
-            "GemmaPreTrainedModel",
-        ]
-    )
-    _import_structure["models.git"].extend(
-        [
-            "GitForCausalLM",
-            "GitModel",
-            "GitPreTrainedModel",
-            "GitVisionModel",
-        ]
-    )
-    _import_structure["models.glpn"].extend(
-        [
-            "GLPNForDepthEstimation",
-            "GLPNModel",
-            "GLPNPreTrainedModel",
-        ]
-    )
-    _import_structure["models.gpt2"].extend(
-        [
-            "GPT2DoubleHeadsModel",
-            "GPT2ForQuestionAnswering",
-            "GPT2ForSequenceClassification",
-            "GPT2ForTokenClassification",
-            "GPT2LMHeadModel",
-            "GPT2Model",
-            "GPT2PreTrainedModel",
-            "load_tf_weights_in_gpt2",
-        ]
-    )
-    _import_structure["models.gpt_bigcode"].extend(
-        [
-            "GPTBigCodeForCausalLM",
-            "GPTBigCodeForSequenceClassification",
-            "GPTBigCodeForTokenClassification",
-            "GPTBigCodeModel",
-            "GPTBigCodePreTrainedModel",
-        ]
-    )
-    _import_structure["models.gpt_neo"].extend(
-        [
-            "GPTNeoForCausalLM",
-            "GPTNeoForQuestionAnswering",
-            "GPTNeoForSequenceClassification",
-            "GPTNeoForTokenClassification",
-            "GPTNeoModel",
-            "GPTNeoPreTrainedModel",
-            "load_tf_weights_in_gpt_neo",
-        ]
-    )
-    _import_structure["models.gpt_neox"].extend(
-        [
-            "GPTNeoXForCausalLM",
-            "GPTNeoXForQuestionAnswering",
-            "GPTNeoXForSequenceClassification",
-            "GPTNeoXForTokenClassification",
-            "GPTNeoXLayer",
-            "GPTNeoXModel",
-            "GPTNeoXPreTrainedModel",
-        ]
-    )
-    _import_structure["models.gpt_neox_japanese"].extend(
-        [
-            "GPTNeoXJapaneseForCausalLM",
-            "GPTNeoXJapaneseLayer",
-            "GPTNeoXJapaneseModel",
-            "GPTNeoXJapanesePreTrainedModel",
-        ]
-    )
-    _import_structure["models.gptj"].extend(
-        [
-            "GPTJForCausalLM",
-            "GPTJForQuestionAnswering",
-            "GPTJForSequenceClassification",
-            "GPTJModel",
-            "GPTJPreTrainedModel",
-        ]
-    )
-    _import_structure["models.gptsan_japanese"].extend(
-        [
-            "GPTSanJapaneseForConditionalGeneration",
-            "GPTSanJapaneseModel",
-            "GPTSanJapanesePreTrainedModel",
-        ]
-    )
-    _import_structure["models.graphormer"].extend(
-        [
-            "GraphormerForGraphClassification",
-            "GraphormerModel",
-            "GraphormerPreTrainedModel",
-        ]
-    )
-    _import_structure["models.grounding_dino"].extend(
-        [
-            "GroundingDinoForObjectDetection",
-            "GroundingDinoModel",
-            "GroundingDinoPreTrainedModel",
-        ]
-    )
-    _import_structure["models.groupvit"].extend(
-        [
-            "GroupViTModel",
-            "GroupViTPreTrainedModel",
-            "GroupViTTextModel",
-            "GroupViTVisionModel",
-        ]
-    )
-    _import_structure["models.hubert"].extend(
-        [
-            "HubertForCTC",
-            "HubertForSequenceClassification",
-            "HubertModel",
-            "HubertPreTrainedModel",
-        ]
-    )
-    _import_structure["models.ibert"].extend(
-        [
-            "IBertForMaskedLM",
-            "IBertForMultipleChoice",
-            "IBertForQuestionAnswering",
-            "IBertForSequenceClassification",
-            "IBertForTokenClassification",
-            "IBertModel",
-            "IBertPreTrainedModel",
-        ]
-    )
-    _import_structure["models.idefics"].extend(
-        [
-            "IdeficsForVisionText2Text",
-            "IdeficsModel",
-            "IdeficsPreTrainedModel",
-            "IdeficsProcessor",
-        ]
-    )
-    _import_structure["models.idefics2"].extend(
-        [
-            "Idefics2ForConditionalGeneration",
-            "Idefics2Model",
-            "Idefics2PreTrainedModel",
-            "Idefics2Processor",
-        ]
-    )
-    _import_structure["models.imagegpt"].extend(
-        [
-            "ImageGPTForCausalImageModeling",
-            "ImageGPTForImageClassification",
-            "ImageGPTModel",
-            "ImageGPTPreTrainedModel",
-            "load_tf_weights_in_imagegpt",
-        ]
-    )
-    _import_structure["models.informer"].extend(
-        [
-            "InformerForPrediction",
-            "InformerModel",
-            "InformerPreTrainedModel",
-        ]
-    )
-    _import_structure["models.instructblip"].extend(
-        [
-            "InstructBlipForConditionalGeneration",
-            "InstructBlipPreTrainedModel",
-            "InstructBlipQFormerModel",
-            "InstructBlipVisionModel",
-        ]
-    )
-    _import_structure["models.jamba"].extend(
-        [
-            "JambaForCausalLM",
-            "JambaForSequenceClassification",
-            "JambaModel",
-            "JambaPreTrainedModel",
-        ]
-    )
-    _import_structure["models.jukebox"].extend(
-        [
-            "JukeboxModel",
-            "JukeboxPreTrainedModel",
-            "JukeboxPrior",
-            "JukeboxVQVAE",
-        ]
-    )
-    _import_structure["models.kosmos2"].extend(
-        [
-            "Kosmos2ForConditionalGeneration",
-            "Kosmos2Model",
-            "Kosmos2PreTrainedModel",
-        ]
-    )
-    _import_structure["models.layoutlm"].extend(
-        [
-            "LayoutLMForMaskedLM",
-            "LayoutLMForQuestionAnswering",
-            "LayoutLMForSequenceClassification",
-            "LayoutLMForTokenClassification",
-            "LayoutLMModel",
-            "LayoutLMPreTrainedModel",
-        ]
-    )
-    _import_structure["models.layoutlmv2"].extend(
-        [
-            "LayoutLMv2ForQuestionAnswering",
-            "LayoutLMv2ForSequenceClassification",
-            "LayoutLMv2ForTokenClassification",
-            "LayoutLMv2Model",
-            "LayoutLMv2PreTrainedModel",
-        ]
-    )
-    _import_structure["models.layoutlmv3"].extend(
-        [
-            "LayoutLMv3ForQuestionAnswering",
-            "LayoutLMv3ForSequenceClassification",
-            "LayoutLMv3ForTokenClassification",
-            "LayoutLMv3Model",
-            "LayoutLMv3PreTrainedModel",
-        ]
-    )
-    _import_structure["models.led"].extend(
-        [
-            "LEDForConditionalGeneration",
-            "LEDForQuestionAnswering",
-            "LEDForSequenceClassification",
-            "LEDModel",
-            "LEDPreTrainedModel",
-        ]
-    )
-    _import_structure["models.levit"].extend(
-        [
-            "LevitForImageClassification",
-            "LevitForImageClassificationWithTeacher",
-            "LevitModel",
-            "LevitPreTrainedModel",
-        ]
-    )
-    _import_structure["models.lilt"].extend(
-        [
-            "LiltForQuestionAnswering",
-            "LiltForSequenceClassification",
-            "LiltForTokenClassification",
-            "LiltModel",
-            "LiltPreTrainedModel",
-        ]
-    )
-    _import_structure["models.llama"].extend(
-        [
-            "LlamaForCausalLM",
-            "LlamaForQuestionAnswering",
-            "LlamaForSequenceClassification",
-            "LlamaModel",
-            "LlamaPreTrainedModel",
-        ]
-    )
-    _import_structure["models.llava"].extend(
-        [
-            "LlavaForConditionalGeneration",
-            "LlavaPreTrainedModel",
-        ]
-    )
-    _import_structure["models.llava_next"].extend(
-        [
-            "LlavaNextForConditionalGeneration",
-            "LlavaNextPreTrainedModel",
-        ]
-    )
-    _import_structure["models.longformer"].extend(
-        [
-            "LongformerForMaskedLM",
-            "LongformerForMultipleChoice",
-            "LongformerForQuestionAnswering",
-            "LongformerForSequenceClassification",
-            "LongformerForTokenClassification",
-            "LongformerModel",
-            "LongformerPreTrainedModel",
-            "LongformerSelfAttention",
-        ]
-    )
-    _import_structure["models.longt5"].extend(
-        [
-            "LongT5EncoderModel",
-            "LongT5ForConditionalGeneration",
-            "LongT5Model",
-            "LongT5PreTrainedModel",
-        ]
-    )
-    _import_structure["models.luke"].extend(
-        [
-            "LukeForEntityClassification",
-            "LukeForEntityPairClassification",
-            "LukeForEntitySpanClassification",
-            "LukeForMaskedLM",
-            "LukeForMultipleChoice",
-            "LukeForQuestionAnswering",
-            "LukeForSequenceClassification",
-            "LukeForTokenClassification",
-            "LukeModel",
-            "LukePreTrainedModel",
-        ]
-    )
-    _import_structure["models.lxmert"].extend(
-        [
-            "LxmertEncoder",
-            "LxmertForPreTraining",
-            "LxmertForQuestionAnswering",
-            "LxmertModel",
-            "LxmertPreTrainedModel",
-            "LxmertVisualFeatureEncoder",
-            "LxmertXLayer",
-        ]
-    )
-    _import_structure["models.m2m_100"].extend(
-        [
-            "M2M100ForConditionalGeneration",
-            "M2M100Model",
-            "M2M100PreTrainedModel",
-        ]
-    )
-    _import_structure["models.mamba"].extend(
-        [
-            "MambaForCausalLM",
-            "MambaModel",
-            "MambaPreTrainedModel",
-        ]
-    )
-    _import_structure["models.marian"].extend(["MarianForCausalLM", "MarianModel", "MarianMTModel"])
-    _import_structure["models.markuplm"].extend(
-        [
-            "MarkupLMForQuestionAnswering",
-            "MarkupLMForSequenceClassification",
-            "MarkupLMForTokenClassification",
-            "MarkupLMModel",
-            "MarkupLMPreTrainedModel",
-        ]
-    )
-    _import_structure["models.mask2former"].extend(
-        [
-            "Mask2FormerForUniversalSegmentation",
-            "Mask2FormerModel",
-            "Mask2FormerPreTrainedModel",
-        ]
-    )
-    _import_structure["models.maskformer"].extend(
-        [
-            "MaskFormerForInstanceSegmentation",
-            "MaskFormerModel",
-            "MaskFormerPreTrainedModel",
-            "MaskFormerSwinBackbone",
-        ]
-    )
-    _import_structure["models.mbart"].extend(
-        [
-            "MBartForCausalLM",
-            "MBartForConditionalGeneration",
-            "MBartForQuestionAnswering",
-            "MBartForSequenceClassification",
-            "MBartModel",
-            "MBartPreTrainedModel",
-        ]
-    )
-    _import_structure["models.mega"].extend(
-        [
-            "MegaForCausalLM",
-            "MegaForMaskedLM",
-            "MegaForMultipleChoice",
-            "MegaForQuestionAnswering",
-            "MegaForSequenceClassification",
-            "MegaForTokenClassification",
-            "MegaModel",
-            "MegaPreTrainedModel",
-        ]
-    )
-    _import_structure["models.megatron_bert"].extend(
-        [
-            "MegatronBertForCausalLM",
-            "MegatronBertForMaskedLM",
-            "MegatronBertForMultipleChoice",
-            "MegatronBertForNextSentencePrediction",
-            "MegatronBertForPreTraining",
-            "MegatronBertForQuestionAnswering",
-            "MegatronBertForSequenceClassification",
-            "MegatronBertForTokenClassification",
-            "MegatronBertModel",
-            "MegatronBertPreTrainedModel",
-        ]
-    )
-    _import_structure["models.mgp_str"].extend(
-        [
-            "MgpstrForSceneTextRecognition",
-            "MgpstrModel",
-            "MgpstrPreTrainedModel",
-        ]
-    )
-    _import_structure["models.mistral"].extend(
-        [
-            "MistralForCausalLM",
-            "MistralForSequenceClassification",
-            "MistralModel",
-            "MistralPreTrainedModel",
-        ]
-    )
-    _import_structure["models.mixtral"].extend(
-        ["MixtralForCausalLM", "MixtralForSequenceClassification", "MixtralModel", "MixtralPreTrainedModel"]
-    )
-    _import_structure["models.mobilebert"].extend(
-        [
-            "MobileBertForMaskedLM",
-            "MobileBertForMultipleChoice",
-            "MobileBertForNextSentencePrediction",
-            "MobileBertForPreTraining",
-            "MobileBertForQuestionAnswering",
-            "MobileBertForSequenceClassification",
-            "MobileBertForTokenClassification",
-            "MobileBertLayer",
-            "MobileBertModel",
-            "MobileBertPreTrainedModel",
-            "load_tf_weights_in_mobilebert",
-        ]
-    )
-    _import_structure["models.mobilenet_v1"].extend(
-        [
-            "MobileNetV1ForImageClassification",
-            "MobileNetV1Model",
-            "MobileNetV1PreTrainedModel",
-            "load_tf_weights_in_mobilenet_v1",
-        ]
-    )
-    _import_structure["models.mobilenet_v2"].extend(
-        [
-            "MobileNetV2ForImageClassification",
-            "MobileNetV2ForSemanticSegmentation",
-            "MobileNetV2Model",
-            "MobileNetV2PreTrainedModel",
-            "load_tf_weights_in_mobilenet_v2",
-        ]
-    )
-    _import_structure["models.mobilevit"].extend(
-        [
-            "MobileViTForImageClassification",
-            "MobileViTForSemanticSegmentation",
-            "MobileViTModel",
-            "MobileViTPreTrainedModel",
-        ]
-    )
-    _import_structure["models.mobilevitv2"].extend(
-        [
-            "MobileViTV2ForImageClassification",
-            "MobileViTV2ForSemanticSegmentation",
-            "MobileViTV2Model",
-            "MobileViTV2PreTrainedModel",
-        ]
-    )
-    _import_structure["models.mpnet"].extend(
-        [
-            "MPNetForMaskedLM",
-            "MPNetForMultipleChoice",
-            "MPNetForQuestionAnswering",
-            "MPNetForSequenceClassification",
-            "MPNetForTokenClassification",
-            "MPNetLayer",
-            "MPNetModel",
-            "MPNetPreTrainedModel",
-        ]
-    )
-    _import_structure["models.mpt"].extend(
-        [
-            "MptForCausalLM",
-            "MptForQuestionAnswering",
-            "MptForSequenceClassification",
-            "MptForTokenClassification",
-            "MptModel",
-            "MptPreTrainedModel",
-        ]
-    )
-    _import_structure["models.mra"].extend(
-        [
-            "MraForMaskedLM",
-            "MraForMultipleChoice",
-            "MraForQuestionAnswering",
-            "MraForSequenceClassification",
-            "MraForTokenClassification",
-            "MraModel",
-            "MraPreTrainedModel",
-        ]
-    )
-    _import_structure["models.mt5"].extend(
-        [
-            "MT5EncoderModel",
-            "MT5ForConditionalGeneration",
-            "MT5ForQuestionAnswering",
-            "MT5ForSequenceClassification",
-            "MT5ForTokenClassification",
-            "MT5Model",
-            "MT5PreTrainedModel",
-        ]
-    )
-    _import_structure["models.musicgen"].extend(
-        [
-            "MusicgenForCausalLM",
-            "MusicgenForConditionalGeneration",
-            "MusicgenModel",
-            "MusicgenPreTrainedModel",
-            "MusicgenProcessor",
-        ]
-    )
-    _import_structure["models.musicgen_melody"].extend(
-        [
-            "MusicgenMelodyForCausalLM",
-            "MusicgenMelodyForConditionalGeneration",
-            "MusicgenMelodyModel",
-            "MusicgenMelodyPreTrainedModel",
-        ]
-    )
-    _import_structure["models.mvp"].extend(
-        [
-            "MvpForCausalLM",
-            "MvpForConditionalGeneration",
-            "MvpForQuestionAnswering",
-            "MvpForSequenceClassification",
-            "MvpModel",
-            "MvpPreTrainedModel",
-        ]
-    )
-    _import_structure["models.nat"].extend(
-        [
-            "NatBackbone",
-            "NatForImageClassification",
-            "NatModel",
-            "NatPreTrainedModel",
-        ]
-    )
-    _import_structure["models.nezha"].extend(
-        [
-            "NezhaForMaskedLM",
-            "NezhaForMultipleChoice",
-            "NezhaForNextSentencePrediction",
-            "NezhaForPreTraining",
-            "NezhaForQuestionAnswering",
-            "NezhaForSequenceClassification",
-            "NezhaForTokenClassification",
-            "NezhaModel",
-            "NezhaPreTrainedModel",
-        ]
-    )
-    _import_structure["models.nllb_moe"].extend(
-        [
-            "NllbMoeForConditionalGeneration",
-            "NllbMoeModel",
-            "NllbMoePreTrainedModel",
-            "NllbMoeSparseMLP",
-            "NllbMoeTop2Router",
-        ]
-    )
-    _import_structure["models.nystromformer"].extend(
-        [
-            "NystromformerForMaskedLM",
-            "NystromformerForMultipleChoice",
-            "NystromformerForQuestionAnswering",
-            "NystromformerForSequenceClassification",
-            "NystromformerForTokenClassification",
-            "NystromformerLayer",
-            "NystromformerModel",
-            "NystromformerPreTrainedModel",
-        ]
-    )
-    _import_structure["models.olmo"].extend(
-        [
-            "OlmoForCausalLM",
-            "OlmoModel",
-            "OlmoPreTrainedModel",
-        ]
-    )
-    _import_structure["models.oneformer"].extend(
-        [
-            "OneFormerForUniversalSegmentation",
-            "OneFormerModel",
-            "OneFormerPreTrainedModel",
-        ]
-    )
-    _import_structure["models.openai"].extend(
-        [
-            "OpenAIGPTDoubleHeadsModel",
-            "OpenAIGPTForSequenceClassification",
-            "OpenAIGPTLMHeadModel",
-            "OpenAIGPTModel",
-            "OpenAIGPTPreTrainedModel",
-            "load_tf_weights_in_openai_gpt",
-        ]
-    )
-    _import_structure["models.opt"].extend(
-        [
-            "OPTForCausalLM",
-            "OPTForQuestionAnswering",
-            "OPTForSequenceClassification",
-            "OPTModel",
-            "OPTPreTrainedModel",
-        ]
-    )
-    _import_structure["models.owlv2"].extend(
-        [
-            "Owlv2ForObjectDetection",
-            "Owlv2Model",
-            "Owlv2PreTrainedModel",
-            "Owlv2TextModel",
-            "Owlv2VisionModel",
-        ]
-    )
-    _import_structure["models.owlvit"].extend(
-        [
-            "OwlViTForObjectDetection",
-            "OwlViTModel",
-            "OwlViTPreTrainedModel",
-            "OwlViTTextModel",
-            "OwlViTVisionModel",
-        ]
-    )
-    _import_structure["models.patchtsmixer"].extend(
-        [
-            "PatchTSMixerForPrediction",
-            "PatchTSMixerForPretraining",
-            "PatchTSMixerForRegression",
-            "PatchTSMixerForTimeSeriesClassification",
-            "PatchTSMixerModel",
-            "PatchTSMixerPreTrainedModel",
-        ]
-    )
-    _import_structure["models.patchtst"].extend(
-        [
-            "PatchTSTForClassification",
-            "PatchTSTForPrediction",
-            "PatchTSTForPretraining",
-            "PatchTSTForRegression",
-            "PatchTSTModel",
-            "PatchTSTPreTrainedModel",
-        ]
-    )
-    _import_structure["models.pegasus"].extend(
-        [
-            "PegasusForCausalLM",
-            "PegasusForConditionalGeneration",
-            "PegasusModel",
-            "PegasusPreTrainedModel",
-        ]
-    )
-    _import_structure["models.pegasus_x"].extend(
-        [
-            "PegasusXForConditionalGeneration",
-            "PegasusXModel",
-            "PegasusXPreTrainedModel",
-        ]
-    )
-    _import_structure["models.perceiver"].extend(
-        [
-            "PerceiverForImageClassificationConvProcessing",
-            "PerceiverForImageClassificationFourier",
-            "PerceiverForImageClassificationLearned",
-            "PerceiverForMaskedLM",
-            "PerceiverForMultimodalAutoencoding",
-            "PerceiverForOpticalFlow",
-            "PerceiverForSequenceClassification",
-            "PerceiverLayer",
-            "PerceiverModel",
-            "PerceiverPreTrainedModel",
-        ]
-    )
-    _import_structure["models.persimmon"].extend(
-        [
-            "PersimmonForCausalLM",
-            "PersimmonForSequenceClassification",
-            "PersimmonModel",
-            "PersimmonPreTrainedModel",
-        ]
-    )
-    _import_structure["models.phi"].extend(
-        [
-            "PhiForCausalLM",
-            "PhiForSequenceClassification",
-            "PhiForTokenClassification",
-            "PhiModel",
-            "PhiPreTrainedModel",
-        ]
-    )
-    _import_structure["models.phi3"].extend(
-        [
-            "Phi3ForCausalLM",
-            "Phi3ForSequenceClassification",
-            "Phi3ForTokenClassification",
-            "Phi3Model",
-            "Phi3PreTrainedModel",
-        ]
-    )
-    _import_structure["models.pix2struct"].extend(
-        [
-            "Pix2StructForConditionalGeneration",
-            "Pix2StructPreTrainedModel",
-            "Pix2StructTextModel",
-            "Pix2StructVisionModel",
-        ]
-    )
-    _import_structure["models.plbart"].extend(
-        [
-            "PLBartForCausalLM",
-            "PLBartForConditionalGeneration",
-            "PLBartForSequenceClassification",
-            "PLBartModel",
-            "PLBartPreTrainedModel",
-        ]
-    )
-    _import_structure["models.poolformer"].extend(
-        [
-            "PoolFormerForImageClassification",
-            "PoolFormerModel",
-            "PoolFormerPreTrainedModel",
-        ]
-    )
-    _import_structure["models.pop2piano"].extend(
-        [
-            "Pop2PianoForConditionalGeneration",
-            "Pop2PianoPreTrainedModel",
-        ]
-    )
-    _import_structure["models.prophetnet"].extend(
-        [
-            "ProphetNetDecoder",
-            "ProphetNetEncoder",
-            "ProphetNetForCausalLM",
-            "ProphetNetForConditionalGeneration",
-            "ProphetNetModel",
-            "ProphetNetPreTrainedModel",
-        ]
-    )
-    _import_structure["models.pvt"].extend(
-        [
-            "PvtForImageClassification",
-            "PvtModel",
-            "PvtPreTrainedModel",
-        ]
-    )
-    _import_structure["models.pvt_v2"].extend(
-        [
-            "PvtV2Backbone",
-            "PvtV2ForImageClassification",
-            "PvtV2Model",
-            "PvtV2PreTrainedModel",
-        ]
-    )
-    _import_structure["models.qdqbert"].extend(
-        [
-            "QDQBertForMaskedLM",
-            "QDQBertForMultipleChoice",
-            "QDQBertForNextSentencePrediction",
-            "QDQBertForQuestionAnswering",
-            "QDQBertForSequenceClassification",
-            "QDQBertForTokenClassification",
-            "QDQBertLayer",
-            "QDQBertLMHeadModel",
-            "QDQBertModel",
-            "QDQBertPreTrainedModel",
-            "load_tf_weights_in_qdqbert",
-        ]
-    )
-    _import_structure["models.qwen2"].extend(
-        [
-            "Qwen2ForCausalLM",
-            "Qwen2ForSequenceClassification",
-            "Qwen2Model",
-            "Qwen2PreTrainedModel",
-        ]
-    )
-    _import_structure["models.qwen2_moe"].extend(
-        [
-            "Qwen2MoeForCausalLM",
-            "Qwen2MoeForSequenceClassification",
-            "Qwen2MoeModel",
-            "Qwen2MoePreTrainedModel",
-        ]
-    )
-    _import_structure["models.rag"].extend(
-        [
-            "RagModel",
-            "RagPreTrainedModel",
-            "RagSequenceForGeneration",
-            "RagTokenForGeneration",
-        ]
-    )
-    _import_structure["models.realm"].extend(
-        [
-            "RealmEmbedder",
-            "RealmForOpenQA",
-            "RealmKnowledgeAugEncoder",
-            "RealmPreTrainedModel",
-            "RealmReader",
-            "RealmRetriever",
-            "RealmScorer",
-            "load_tf_weights_in_realm",
-        ]
-    )
-    _import_structure["models.recurrent_gemma"].extend(
-        [
-            "RecurrentGemmaForCausalLM",
-            "RecurrentGemmaModel",
-            "RecurrentGemmaPreTrainedModel",
-        ]
-    )
-    _import_structure["models.reformer"].extend(
-        [
-            "ReformerAttention",
-            "ReformerForMaskedLM",
-            "ReformerForQuestionAnswering",
-            "ReformerForSequenceClassification",
-            "ReformerLayer",
-            "ReformerModel",
-            "ReformerModelWithLMHead",
-            "ReformerPreTrainedModel",
-        ]
-    )
-    _import_structure["models.regnet"].extend(
-        [
-            "RegNetForImageClassification",
-            "RegNetModel",
-            "RegNetPreTrainedModel",
-        ]
-    )
-    _import_structure["models.rembert"].extend(
-        [
-            "RemBertForCausalLM",
-            "RemBertForMaskedLM",
-            "RemBertForMultipleChoice",
-            "RemBertForQuestionAnswering",
-            "RemBertForSequenceClassification",
-            "RemBertForTokenClassification",
-            "RemBertLayer",
-            "RemBertModel",
-            "RemBertPreTrainedModel",
-            "load_tf_weights_in_rembert",
-        ]
-    )
-    _import_structure["models.resnet"].extend(
-        [
-            "ResNetBackbone",
-            "ResNetForImageClassification",
-            "ResNetModel",
-            "ResNetPreTrainedModel",
-        ]
-    )
-    _import_structure["models.roberta"].extend(
-        [
-            "RobertaForCausalLM",
-            "RobertaForMaskedLM",
-            "RobertaForMultipleChoice",
-            "RobertaForQuestionAnswering",
-            "RobertaForSequenceClassification",
-            "RobertaForTokenClassification",
-            "RobertaModel",
-            "RobertaPreTrainedModel",
-        ]
-    )
-    _import_structure["models.roberta_prelayernorm"].extend(
-        [
-            "RobertaPreLayerNormForCausalLM",
-            "RobertaPreLayerNormForMaskedLM",
-            "RobertaPreLayerNormForMultipleChoice",
-            "RobertaPreLayerNormForQuestionAnswering",
-            "RobertaPreLayerNormForSequenceClassification",
-            "RobertaPreLayerNormForTokenClassification",
-            "RobertaPreLayerNormModel",
-            "RobertaPreLayerNormPreTrainedModel",
-        ]
-    )
-    _import_structure["models.roc_bert"].extend(
-        [
-            "RoCBertForCausalLM",
-            "RoCBertForMaskedLM",
-            "RoCBertForMultipleChoice",
-            "RoCBertForPreTraining",
-            "RoCBertForQuestionAnswering",
-            "RoCBertForSequenceClassification",
-            "RoCBertForTokenClassification",
-            "RoCBertLayer",
-            "RoCBertModel",
-            "RoCBertPreTrainedModel",
-            "load_tf_weights_in_roc_bert",
-        ]
-    )
-    _import_structure["models.roformer"].extend(
-        [
-            "RoFormerForCausalLM",
-            "RoFormerForMaskedLM",
-            "RoFormerForMultipleChoice",
-            "RoFormerForQuestionAnswering",
-            "RoFormerForSequenceClassification",
-            "RoFormerForTokenClassification",
-            "RoFormerLayer",
-            "RoFormerModel",
-            "RoFormerPreTrainedModel",
-            "load_tf_weights_in_roformer",
-        ]
-    )
-    _import_structure["models.rwkv"].extend(
-        [
-            "RwkvForCausalLM",
-            "RwkvModel",
-            "RwkvPreTrainedModel",
-        ]
-    )
-    _import_structure["models.sam"].extend(
-        [
-            "SamModel",
-            "SamPreTrainedModel",
-        ]
-    )
-    _import_structure["models.seamless_m4t"].extend(
-        [
-            "SeamlessM4TCodeHifiGan",
-            "SeamlessM4TForSpeechToSpeech",
-            "SeamlessM4TForSpeechToText",
-            "SeamlessM4TForTextToSpeech",
-            "SeamlessM4TForTextToText",
-            "SeamlessM4THifiGan",
-            "SeamlessM4TModel",
-            "SeamlessM4TPreTrainedModel",
-            "SeamlessM4TTextToUnitForConditionalGeneration",
-            "SeamlessM4TTextToUnitModel",
-        ]
-    )
-    _import_structure["models.seamless_m4t_v2"].extend(
-        [
-            "SeamlessM4Tv2ForSpeechToSpeech",
-            "SeamlessM4Tv2ForSpeechToText",
-            "SeamlessM4Tv2ForTextToSpeech",
-            "SeamlessM4Tv2ForTextToText",
-            "SeamlessM4Tv2Model",
-            "SeamlessM4Tv2PreTrainedModel",
-        ]
-    )
-    _import_structure["models.segformer"].extend(
-        [
-            "SegformerDecodeHead",
-            "SegformerForImageClassification",
-            "SegformerForSemanticSegmentation",
-            "SegformerLayer",
-            "SegformerModel",
-            "SegformerPreTrainedModel",
-        ]
-    )
-    _import_structure["models.seggpt"].extend(
-        [
-            "SegGptForImageSegmentation",
-            "SegGptModel",
-            "SegGptPreTrainedModel",
-        ]
-    )
-    _import_structure["models.sew"].extend(
-        [
-            "SEWForCTC",
-            "SEWForSequenceClassification",
-            "SEWModel",
-            "SEWPreTrainedModel",
-        ]
-    )
-    _import_structure["models.sew_d"].extend(
-        [
-            "SEWDForCTC",
-            "SEWDForSequenceClassification",
-            "SEWDModel",
-            "SEWDPreTrainedModel",
-        ]
-    )
-    _import_structure["models.siglip"].extend(
-        [
-            "SiglipForImageClassification",
-            "SiglipModel",
-            "SiglipPreTrainedModel",
-            "SiglipTextModel",
-            "SiglipVisionModel",
-        ]
-    )
-    _import_structure["models.speech_encoder_decoder"].extend(["SpeechEncoderDecoderModel"])
-    _import_structure["models.speech_to_text"].extend(
-        [
-            "Speech2TextForConditionalGeneration",
-            "Speech2TextModel",
-            "Speech2TextPreTrainedModel",
-        ]
-    )
-    _import_structure["models.speech_to_text_2"].extend(["Speech2Text2ForCausalLM", "Speech2Text2PreTrainedModel"])
-    _import_structure["models.speecht5"].extend(
-        [
-            "SpeechT5ForSpeechToSpeech",
-            "SpeechT5ForSpeechToText",
-            "SpeechT5ForTextToSpeech",
-            "SpeechT5HifiGan",
-            "SpeechT5Model",
-            "SpeechT5PreTrainedModel",
-        ]
-    )
-    _import_structure["models.splinter"].extend(
-        [
-            "SplinterForPreTraining",
-            "SplinterForQuestionAnswering",
-            "SplinterLayer",
-            "SplinterModel",
-            "SplinterPreTrainedModel",
-        ]
-    )
-    _import_structure["models.squeezebert"].extend(
-        [
-            "SqueezeBertForMaskedLM",
-            "SqueezeBertForMultipleChoice",
-            "SqueezeBertForQuestionAnswering",
-            "SqueezeBertForSequenceClassification",
-            "SqueezeBertForTokenClassification",
-            "SqueezeBertModel",
-            "SqueezeBertModule",
-            "SqueezeBertPreTrainedModel",
-        ]
-    )
-    _import_structure["models.stablelm"].extend(
-        [
-            "StableLmForCausalLM",
-            "StableLmForSequenceClassification",
-            "StableLmModel",
-            "StableLmPreTrainedModel",
-        ]
-    )
-    _import_structure["models.starcoder2"].extend(
-        [
-            "Starcoder2ForCausalLM",
-            "Starcoder2ForSequenceClassification",
-            "Starcoder2Model",
-            "Starcoder2PreTrainedModel",
-        ]
-    )
-    _import_structure["models.superpoint"].extend(
-        [
-            "SuperPointForKeypointDetection",
-            "SuperPointPreTrainedModel",
-        ]
-    )
-    _import_structure["models.swiftformer"].extend(
-        [
-            "SwiftFormerForImageClassification",
-            "SwiftFormerModel",
-            "SwiftFormerPreTrainedModel",
-        ]
-    )
-    _import_structure["models.swin"].extend(
-        [
-            "SwinBackbone",
-            "SwinForImageClassification",
-            "SwinForMaskedImageModeling",
-            "SwinModel",
-            "SwinPreTrainedModel",
-        ]
-    )
-    _import_structure["models.swin2sr"].extend(
-        [
-            "Swin2SRForImageSuperResolution",
-            "Swin2SRModel",
-            "Swin2SRPreTrainedModel",
-        ]
-    )
-    _import_structure["models.swinv2"].extend(
-        [
-            "Swinv2Backbone",
-            "Swinv2ForImageClassification",
-            "Swinv2ForMaskedImageModeling",
-            "Swinv2Model",
-            "Swinv2PreTrainedModel",
-        ]
-    )
-    _import_structure["models.switch_transformers"].extend(
-        [
-            "SwitchTransformersEncoderModel",
-            "SwitchTransformersForConditionalGeneration",
-            "SwitchTransformersModel",
-            "SwitchTransformersPreTrainedModel",
-            "SwitchTransformersSparseMLP",
-            "SwitchTransformersTop1Router",
-        ]
-    )
-    _import_structure["models.t5"].extend(
-        [
-            "T5EncoderModel",
-            "T5ForConditionalGeneration",
-            "T5ForQuestionAnswering",
-            "T5ForSequenceClassification",
-            "T5ForTokenClassification",
-            "T5Model",
-            "T5PreTrainedModel",
-            "load_tf_weights_in_t5",
-        ]
-    )
-    _import_structure["models.table_transformer"].extend(
-        [
-            "TableTransformerForObjectDetection",
-            "TableTransformerModel",
-            "TableTransformerPreTrainedModel",
-        ]
-    )
-    _import_structure["models.tapas"].extend(
-        [
-            "TapasForMaskedLM",
-            "TapasForQuestionAnswering",
-            "TapasForSequenceClassification",
-            "TapasModel",
-            "TapasPreTrainedModel",
-            "load_tf_weights_in_tapas",
-        ]
-    )
-    _import_structure["models.time_series_transformer"].extend(
-        [
-            "TimeSeriesTransformerForPrediction",
-            "TimeSeriesTransformerModel",
-            "TimeSeriesTransformerPreTrainedModel",
-        ]
-    )
-    _import_structure["models.timesformer"].extend(
-        [
-            "TimesformerForVideoClassification",
-            "TimesformerModel",
-            "TimesformerPreTrainedModel",
-        ]
-    )
-    _import_structure["models.timm_backbone"].extend(["TimmBackbone"])
-    _import_structure["models.trocr"].extend(
-        [
-            "TrOCRForCausalLM",
-            "TrOCRPreTrainedModel",
-        ]
-    )
-    _import_structure["models.tvlt"].extend(
-        [
-            "TvltForAudioVisualClassification",
-            "TvltForPreTraining",
-            "TvltModel",
-            "TvltPreTrainedModel",
-        ]
-    )
-    _import_structure["models.tvp"].extend(
-        [
-            "TvpForVideoGrounding",
-            "TvpModel",
-            "TvpPreTrainedModel",
-        ]
-    )
-    _import_structure["models.udop"].extend(
-        [
-            "UdopEncoderModel",
-            "UdopForConditionalGeneration",
-            "UdopModel",
-            "UdopPreTrainedModel",
-        ],
-    )
-    _import_structure["models.umt5"].extend(
-        [
-            "UMT5EncoderModel",
-            "UMT5ForConditionalGeneration",
-            "UMT5ForQuestionAnswering",
-            "UMT5ForSequenceClassification",
-            "UMT5ForTokenClassification",
-            "UMT5Model",
-            "UMT5PreTrainedModel",
-        ]
-    )
-    _import_structure["models.unispeech"].extend(
-        [
-            "UniSpeechForCTC",
-            "UniSpeechForPreTraining",
-            "UniSpeechForSequenceClassification",
-            "UniSpeechModel",
-            "UniSpeechPreTrainedModel",
-        ]
-    )
-    _import_structure["models.unispeech_sat"].extend(
-        [
-            "UniSpeechSatForAudioFrameClassification",
-            "UniSpeechSatForCTC",
-            "UniSpeechSatForPreTraining",
-            "UniSpeechSatForSequenceClassification",
-            "UniSpeechSatForXVector",
-            "UniSpeechSatModel",
-            "UniSpeechSatPreTrainedModel",
-        ]
-    )
-    _import_structure["models.univnet"].extend(
-        [
-            "UnivNetModel",
-        ]
-    )
-    _import_structure["models.upernet"].extend(
-        [
-            "UperNetForSemanticSegmentation",
-            "UperNetPreTrainedModel",
-        ]
-    )
-    _import_structure["models.videomae"].extend(
-        [
-            "VideoMAEForPreTraining",
-            "VideoMAEForVideoClassification",
-            "VideoMAEModel",
-            "VideoMAEPreTrainedModel",
-        ]
-    )
-    _import_structure["models.vilt"].extend(
-        [
-            "ViltForImageAndTextRetrieval",
-            "ViltForImagesAndTextClassification",
-            "ViltForMaskedLM",
-            "ViltForQuestionAnswering",
-            "ViltForTokenClassification",
-            "ViltLayer",
-            "ViltModel",
-            "ViltPreTrainedModel",
-        ]
-    )
-    _import_structure["models.vipllava"].extend(
-        [
-            "VipLlavaForConditionalGeneration",
-            "VipLlavaPreTrainedModel",
-        ]
-    )
-    _import_structure["models.vision_encoder_decoder"].extend(["VisionEncoderDecoderModel"])
-    _import_structure["models.vision_text_dual_encoder"].extend(["VisionTextDualEncoderModel"])
-    _import_structure["models.visual_bert"].extend(
-        [
-            "VisualBertForMultipleChoice",
-            "VisualBertForPreTraining",
-            "VisualBertForQuestionAnswering",
-            "VisualBertForRegionToPhraseAlignment",
-            "VisualBertForVisualReasoning",
-            "VisualBertLayer",
-            "VisualBertModel",
-            "VisualBertPreTrainedModel",
-        ]
-    )
-    _import_structure["models.vit"].extend(
-        [
-            "ViTForImageClassification",
-            "ViTForMaskedImageModeling",
-            "ViTModel",
-            "ViTPreTrainedModel",
-        ]
-    )
-    _import_structure["models.vit_hybrid"].extend(
-        [
-            "ViTHybridForImageClassification",
-            "ViTHybridModel",
-            "ViTHybridPreTrainedModel",
-        ]
-    )
-    _import_structure["models.vit_mae"].extend(
-        [
-            "ViTMAEForPreTraining",
-            "ViTMAELayer",
-            "ViTMAEModel",
-            "ViTMAEPreTrainedModel",
-        ]
-    )
-    _import_structure["models.vit_msn"].extend(
-        [
-            "ViTMSNForImageClassification",
-            "ViTMSNModel",
-            "ViTMSNPreTrainedModel",
-        ]
-    )
-    _import_structure["models.vitdet"].extend(
-        [
-            "VitDetBackbone",
-            "VitDetModel",
-            "VitDetPreTrainedModel",
-        ]
-    )
-    _import_structure["models.vitmatte"].extend(
-        [
-            "VitMatteForImageMatting",
-            "VitMattePreTrainedModel",
-        ]
-    )
-    _import_structure["models.vits"].extend(
-        [
-            "VitsModel",
-            "VitsPreTrainedModel",
-        ]
-    )
-    _import_structure["models.vivit"].extend(
-        [
-            "VivitForVideoClassification",
-            "VivitModel",
-            "VivitPreTrainedModel",
-        ]
-    )
-    _import_structure["models.wav2vec2"].extend(
-        [
-            "Wav2Vec2ForAudioFrameClassification",
-            "Wav2Vec2ForCTC",
-            "Wav2Vec2ForMaskedLM",
-            "Wav2Vec2ForPreTraining",
-            "Wav2Vec2ForSequenceClassification",
-            "Wav2Vec2ForXVector",
-            "Wav2Vec2Model",
-            "Wav2Vec2PreTrainedModel",
-        ]
-    )
-    _import_structure["models.wav2vec2_bert"].extend(
-        [
-            "Wav2Vec2BertForAudioFrameClassification",
-            "Wav2Vec2BertForCTC",
-            "Wav2Vec2BertForSequenceClassification",
-            "Wav2Vec2BertForXVector",
-            "Wav2Vec2BertModel",
-            "Wav2Vec2BertPreTrainedModel",
-        ]
-    )
-    _import_structure["models.wav2vec2_conformer"].extend(
-        [
-            "Wav2Vec2ConformerForAudioFrameClassification",
-            "Wav2Vec2ConformerForCTC",
-            "Wav2Vec2ConformerForPreTraining",
-            "Wav2Vec2ConformerForSequenceClassification",
-            "Wav2Vec2ConformerForXVector",
-            "Wav2Vec2ConformerModel",
-            "Wav2Vec2ConformerPreTrainedModel",
-        ]
-    )
-    _import_structure["models.wavlm"].extend(
-        [
-            "WavLMForAudioFrameClassification",
-            "WavLMForCTC",
-            "WavLMForSequenceClassification",
-            "WavLMForXVector",
-            "WavLMModel",
-            "WavLMPreTrainedModel",
-        ]
-    )
-    _import_structure["models.whisper"].extend(
-        [
-            "WhisperForAudioClassification",
-            "WhisperForCausalLM",
-            "WhisperForConditionalGeneration",
-            "WhisperModel",
-            "WhisperPreTrainedModel",
-        ]
-    )
-    _import_structure["models.x_clip"].extend(
-        [
-            "XCLIPModel",
-            "XCLIPPreTrainedModel",
-            "XCLIPTextModel",
-            "XCLIPVisionModel",
-        ]
-    )
-    _import_structure["models.xglm"].extend(
-        [
-            "XGLMForCausalLM",
-            "XGLMModel",
-            "XGLMPreTrainedModel",
-        ]
-    )
-    _import_structure["models.xlm"].extend(
-        [
-            "XLMForMultipleChoice",
-            "XLMForQuestionAnswering",
-            "XLMForQuestionAnsweringSimple",
-            "XLMForSequenceClassification",
-            "XLMForTokenClassification",
-            "XLMModel",
-            "XLMPreTrainedModel",
-            "XLMWithLMHeadModel",
-        ]
-    )
-    _import_structure["models.xlm_prophetnet"].extend(
-        [
-            "XLMProphetNetDecoder",
-            "XLMProphetNetEncoder",
-            "XLMProphetNetForCausalLM",
-            "XLMProphetNetForConditionalGeneration",
-            "XLMProphetNetModel",
-            "XLMProphetNetPreTrainedModel",
-        ]
-    )
-    _import_structure["models.xlm_roberta"].extend(
-        [
-            "XLMRobertaForCausalLM",
-            "XLMRobertaForMaskedLM",
-            "XLMRobertaForMultipleChoice",
-            "XLMRobertaForQuestionAnswering",
-            "XLMRobertaForSequenceClassification",
-            "XLMRobertaForTokenClassification",
-            "XLMRobertaModel",
-            "XLMRobertaPreTrainedModel",
-        ]
-    )
-    _import_structure["models.xlm_roberta_xl"].extend(
-        [
-            "XLMRobertaXLForCausalLM",
-            "XLMRobertaXLForMaskedLM",
-            "XLMRobertaXLForMultipleChoice",
-            "XLMRobertaXLForQuestionAnswering",
-            "XLMRobertaXLForSequenceClassification",
-            "XLMRobertaXLForTokenClassification",
-            "XLMRobertaXLModel",
-            "XLMRobertaXLPreTrainedModel",
-        ]
-    )
-    _import_structure["models.xlnet"].extend(
-        [
-            "XLNetForMultipleChoice",
-            "XLNetForQuestionAnswering",
-            "XLNetForQuestionAnsweringSimple",
-            "XLNetForSequenceClassification",
-            "XLNetForTokenClassification",
-            "XLNetLMHeadModel",
-            "XLNetModel",
-            "XLNetPreTrainedModel",
-            "load_tf_weights_in_xlnet",
-        ]
-    )
-    _import_structure["models.xmod"].extend(
-        [
-            "XmodForCausalLM",
-            "XmodForMaskedLM",
-            "XmodForMultipleChoice",
-            "XmodForQuestionAnswering",
-            "XmodForSequenceClassification",
-            "XmodForTokenClassification",
-            "XmodModel",
-            "XmodPreTrainedModel",
-        ]
-    )
-    _import_structure["models.yolos"].extend(
-        [
-            "YolosForObjectDetection",
-            "YolosModel",
-            "YolosPreTrainedModel",
-        ]
-    )
-    _import_structure["models.yoso"].extend(
-        [
-            "YosoForMaskedLM",
-            "YosoForMultipleChoice",
-            "YosoForQuestionAnswering",
-            "YosoForSequenceClassification",
-            "YosoForTokenClassification",
-            "YosoLayer",
-            "YosoModel",
-            "YosoPreTrainedModel",
-        ]
-    )
-    _import_structure["optimization"] = [
-        "Adafactor",
-        "AdamW",
-        "get_constant_schedule",
-        "get_constant_schedule_with_warmup",
-        "get_cosine_schedule_with_warmup",
-        "get_cosine_with_hard_restarts_schedule_with_warmup",
-        "get_inverse_sqrt_schedule",
-        "get_linear_schedule_with_warmup",
-        "get_polynomial_decay_schedule_with_warmup",
-        "get_scheduler",
-        "get_wsd_schedule",
-    ]
-    _import_structure["pytorch_utils"] = [
-        "Conv1D",
-        "apply_chunking_to_forward",
-        "prune_layer",
-    ]
-    _import_structure["sagemaker"] = []
-    _import_structure["time_series_utils"] = []
-    _import_structure["trainer"] = ["Trainer"]
-    _import_structure["trainer_pt_utils"] = ["torch_distributed_zero_first"]
-    _import_structure["trainer_seq2seq"] = ["Seq2SeqTrainer"]
-
-# TensorFlow-backed objects
-try:
-    if not is_tf_available():
-        raise OptionalDependencyNotAvailable()
-except OptionalDependencyNotAvailable:
-    from .utils import dummy_tf_objects
-
-    _import_structure["utils.dummy_tf_objects"] = [name for name in dir(dummy_tf_objects) if not name.startswith("_")]
-else:
-    _import_structure["activations_tf"] = []
-    _import_structure["benchmark.benchmark_args_tf"] = ["TensorFlowBenchmarkArguments"]
-    _import_structure["benchmark.benchmark_tf"] = ["TensorFlowBenchmark"]
-    _import_structure["generation"].extend(
-        [
-            "TFForcedBOSTokenLogitsProcessor",
-            "TFForcedEOSTokenLogitsProcessor",
-            "TFForceTokensLogitsProcessor",
-            "TFGenerationMixin",
-            "TFLogitsProcessor",
-            "TFLogitsProcessorList",
-            "TFLogitsWarper",
-            "TFMinLengthLogitsProcessor",
-            "TFNoBadWordsLogitsProcessor",
-            "TFNoRepeatNGramLogitsProcessor",
-            "TFRepetitionPenaltyLogitsProcessor",
-            "TFSuppressTokensAtBeginLogitsProcessor",
-            "TFSuppressTokensLogitsProcessor",
-            "TFTemperatureLogitsWarper",
-            "TFTopKLogitsWarper",
-            "TFTopPLogitsWarper",
-        ]
-    )
-    _import_structure["keras_callbacks"] = ["KerasMetricCallback", "PushToHubCallback"]
-    _import_structure["modeling_tf_outputs"] = []
-    _import_structure["modeling_tf_utils"] = [
-        "TFPreTrainedModel",
-        "TFSequenceSummary",
-        "TFSharedEmbeddings",
-        "shape_list",
-    ]
-    # TensorFlow models structure
-    _import_structure["models.albert"].extend(
-        [
-            "TFAlbertForMaskedLM",
-            "TFAlbertForMultipleChoice",
-            "TFAlbertForPreTraining",
-            "TFAlbertForQuestionAnswering",
-            "TFAlbertForSequenceClassification",
-            "TFAlbertForTokenClassification",
-            "TFAlbertMainLayer",
-            "TFAlbertModel",
-            "TFAlbertPreTrainedModel",
-        ]
-    )
-    _import_structure["models.auto"].extend(
-        [
-            "TF_MODEL_FOR_AUDIO_CLASSIFICATION_MAPPING",
-            "TF_MODEL_FOR_CAUSAL_LM_MAPPING",
-            "TF_MODEL_FOR_DOCUMENT_QUESTION_ANSWERING_MAPPING",
-            "TF_MODEL_FOR_IMAGE_CLASSIFICATION_MAPPING",
-            "TF_MODEL_FOR_MASKED_IMAGE_MODELING_MAPPING",
-            "TF_MODEL_FOR_MASKED_LM_MAPPING",
-            "TF_MODEL_FOR_MASK_GENERATION_MAPPING",
-            "TF_MODEL_FOR_MULTIPLE_CHOICE_MAPPING",
-            "TF_MODEL_FOR_NEXT_SENTENCE_PREDICTION_MAPPING",
-            "TF_MODEL_FOR_PRETRAINING_MAPPING",
-            "TF_MODEL_FOR_QUESTION_ANSWERING_MAPPING",
-            "TF_MODEL_FOR_SEMANTIC_SEGMENTATION_MAPPING",
-            "TF_MODEL_FOR_SEQ_TO_SEQ_CAUSAL_LM_MAPPING",
-            "TF_MODEL_FOR_SEQUENCE_CLASSIFICATION_MAPPING",
-            "TF_MODEL_FOR_SPEECH_SEQ_2_SEQ_MAPPING",
-            "TF_MODEL_FOR_TABLE_QUESTION_ANSWERING_MAPPING",
-            "TF_MODEL_FOR_TEXT_ENCODING_MAPPING",
-            "TF_MODEL_FOR_TOKEN_CLASSIFICATION_MAPPING",
-            "TF_MODEL_FOR_VISION_2_SEQ_MAPPING",
-            "TF_MODEL_FOR_ZERO_SHOT_IMAGE_CLASSIFICATION_MAPPING",
-            "TF_MODEL_MAPPING",
-            "TF_MODEL_WITH_LM_HEAD_MAPPING",
-            "TFAutoModel",
-            "TFAutoModelForAudioClassification",
-            "TFAutoModelForCausalLM",
-            "TFAutoModelForDocumentQuestionAnswering",
-            "TFAutoModelForImageClassification",
-            "TFAutoModelForMaskedImageModeling",
-            "TFAutoModelForMaskedLM",
-            "TFAutoModelForMaskGeneration",
-            "TFAutoModelForMultipleChoice",
-            "TFAutoModelForNextSentencePrediction",
-            "TFAutoModelForPreTraining",
-            "TFAutoModelForQuestionAnswering",
-            "TFAutoModelForSemanticSegmentation",
-            "TFAutoModelForSeq2SeqLM",
-            "TFAutoModelForSequenceClassification",
-            "TFAutoModelForSpeechSeq2Seq",
-            "TFAutoModelForTableQuestionAnswering",
-            "TFAutoModelForTextEncoding",
-            "TFAutoModelForTokenClassification",
-            "TFAutoModelForVision2Seq",
-            "TFAutoModelForZeroShotImageClassification",
-            "TFAutoModelWithLMHead",
-        ]
-    )
-    _import_structure["models.bart"].extend(
-        [
-            "TFBartForConditionalGeneration",
-            "TFBartForSequenceClassification",
-            "TFBartModel",
-            "TFBartPretrainedModel",
-        ]
-    )
-    _import_structure["models.bert"].extend(
-        [
-            "TFBertEmbeddings",
-            "TFBertForMaskedLM",
-            "TFBertForMultipleChoice",
-            "TFBertForNextSentencePrediction",
-            "TFBertForPreTraining",
-            "TFBertForQuestionAnswering",
-            "TFBertForSequenceClassification",
-            "TFBertForTokenClassification",
-            "TFBertLMHeadModel",
-            "TFBertMainLayer",
-            "TFBertModel",
-            "TFBertPreTrainedModel",
-        ]
-    )
-    _import_structure["models.blenderbot"].extend(
-        [
-            "TFBlenderbotForConditionalGeneration",
-            "TFBlenderbotModel",
-            "TFBlenderbotPreTrainedModel",
-        ]
-    )
-    _import_structure["models.blenderbot_small"].extend(
-        [
-            "TFBlenderbotSmallForConditionalGeneration",
-            "TFBlenderbotSmallModel",
-            "TFBlenderbotSmallPreTrainedModel",
-        ]
-    )
-    _import_structure["models.blip"].extend(
-        [
-            "TFBlipForConditionalGeneration",
-            "TFBlipForImageTextRetrieval",
-            "TFBlipForQuestionAnswering",
-            "TFBlipModel",
-            "TFBlipPreTrainedModel",
-            "TFBlipTextModel",
-            "TFBlipVisionModel",
-        ]
-    )
-    _import_structure["models.camembert"].extend(
-        [
-            "TFCamembertForCausalLM",
-            "TFCamembertForMaskedLM",
-            "TFCamembertForMultipleChoice",
-            "TFCamembertForQuestionAnswering",
-            "TFCamembertForSequenceClassification",
-            "TFCamembertForTokenClassification",
-            "TFCamembertModel",
-            "TFCamembertPreTrainedModel",
-        ]
-    )
-    _import_structure["models.clip"].extend(
-        [
-            "TFCLIPModel",
-            "TFCLIPPreTrainedModel",
-            "TFCLIPTextModel",
-            "TFCLIPVisionModel",
-        ]
-    )
-    _import_structure["models.convbert"].extend(
-        [
-            "TFConvBertForMaskedLM",
-            "TFConvBertForMultipleChoice",
-            "TFConvBertForQuestionAnswering",
-            "TFConvBertForSequenceClassification",
-            "TFConvBertForTokenClassification",
-            "TFConvBertLayer",
-            "TFConvBertModel",
-            "TFConvBertPreTrainedModel",
-        ]
-    )
-    _import_structure["models.convnext"].extend(
-        [
-            "TFConvNextForImageClassification",
-            "TFConvNextModel",
-            "TFConvNextPreTrainedModel",
-        ]
-    )
-    _import_structure["models.convnextv2"].extend(
-        [
-            "TFConvNextV2ForImageClassification",
-            "TFConvNextV2Model",
-            "TFConvNextV2PreTrainedModel",
-        ]
-    )
-    _import_structure["models.ctrl"].extend(
-        [
-            "TFCTRLForSequenceClassification",
-            "TFCTRLLMHeadModel",
-            "TFCTRLModel",
-            "TFCTRLPreTrainedModel",
-        ]
-    )
-    _import_structure["models.cvt"].extend(
-        [
-            "TFCvtForImageClassification",
-            "TFCvtModel",
-            "TFCvtPreTrainedModel",
-        ]
-    )
-    _import_structure["models.data2vec"].extend(
-        [
-            "TFData2VecVisionForImageClassification",
-            "TFData2VecVisionForSemanticSegmentation",
-            "TFData2VecVisionModel",
-            "TFData2VecVisionPreTrainedModel",
-        ]
-    )
-    _import_structure["models.deberta"].extend(
-        [
-            "TFDebertaForMaskedLM",
-            "TFDebertaForQuestionAnswering",
-            "TFDebertaForSequenceClassification",
-            "TFDebertaForTokenClassification",
-            "TFDebertaModel",
-            "TFDebertaPreTrainedModel",
-        ]
-    )
-    _import_structure["models.deberta_v2"].extend(
-        [
-            "TFDebertaV2ForMaskedLM",
-            "TFDebertaV2ForMultipleChoice",
-            "TFDebertaV2ForQuestionAnswering",
-            "TFDebertaV2ForSequenceClassification",
-            "TFDebertaV2ForTokenClassification",
-            "TFDebertaV2Model",
-            "TFDebertaV2PreTrainedModel",
-        ]
-    )
-    _import_structure["models.deit"].extend(
-        [
-            "TFDeiTForImageClassification",
-            "TFDeiTForImageClassificationWithTeacher",
-            "TFDeiTForMaskedImageModeling",
-            "TFDeiTModel",
-            "TFDeiTPreTrainedModel",
-        ]
-    )
-    _import_structure["models.deprecated.transfo_xl"].extend(
-        [
-            "TFAdaptiveEmbedding",
-            "TFTransfoXLForSequenceClassification",
-            "TFTransfoXLLMHeadModel",
-            "TFTransfoXLMainLayer",
-            "TFTransfoXLModel",
-            "TFTransfoXLPreTrainedModel",
-        ]
-    )
-    _import_structure["models.distilbert"].extend(
-        [
-            "TFDistilBertForMaskedLM",
-            "TFDistilBertForMultipleChoice",
-            "TFDistilBertForQuestionAnswering",
-            "TFDistilBertForSequenceClassification",
-            "TFDistilBertForTokenClassification",
-            "TFDistilBertMainLayer",
-            "TFDistilBertModel",
-            "TFDistilBertPreTrainedModel",
-        ]
-    )
-    _import_structure["models.dpr"].extend(
-        [
-            "TFDPRContextEncoder",
-            "TFDPRPretrainedContextEncoder",
-            "TFDPRPretrainedQuestionEncoder",
-            "TFDPRPretrainedReader",
-            "TFDPRQuestionEncoder",
-            "TFDPRReader",
-        ]
-    )
-    _import_structure["models.efficientformer"].extend(
-        [
-            "TFEfficientFormerForImageClassification",
-            "TFEfficientFormerForImageClassificationWithTeacher",
-            "TFEfficientFormerModel",
-            "TFEfficientFormerPreTrainedModel",
-        ]
-    )
-    _import_structure["models.electra"].extend(
-        [
-            "TFElectraForMaskedLM",
-            "TFElectraForMultipleChoice",
-            "TFElectraForPreTraining",
-            "TFElectraForQuestionAnswering",
-            "TFElectraForSequenceClassification",
-            "TFElectraForTokenClassification",
-            "TFElectraModel",
-            "TFElectraPreTrainedModel",
-        ]
-    )
-    _import_structure["models.encoder_decoder"].append("TFEncoderDecoderModel")
-    _import_structure["models.esm"].extend(
-        [
-            "TFEsmForMaskedLM",
-            "TFEsmForSequenceClassification",
-            "TFEsmForTokenClassification",
-            "TFEsmModel",
-            "TFEsmPreTrainedModel",
-        ]
-    )
-    _import_structure["models.flaubert"].extend(
-        [
-            "TFFlaubertForMultipleChoice",
-            "TFFlaubertForQuestionAnsweringSimple",
-            "TFFlaubertForSequenceClassification",
-            "TFFlaubertForTokenClassification",
-            "TFFlaubertModel",
-            "TFFlaubertPreTrainedModel",
-            "TFFlaubertWithLMHeadModel",
-        ]
-    )
-    _import_structure["models.funnel"].extend(
-        [
-            "TFFunnelBaseModel",
-            "TFFunnelForMaskedLM",
-            "TFFunnelForMultipleChoice",
-            "TFFunnelForPreTraining",
-            "TFFunnelForQuestionAnswering",
-            "TFFunnelForSequenceClassification",
-            "TFFunnelForTokenClassification",
-            "TFFunnelModel",
-            "TFFunnelPreTrainedModel",
-        ]
-    )
-    _import_structure["models.gpt2"].extend(
-        [
-            "TFGPT2DoubleHeadsModel",
-            "TFGPT2ForSequenceClassification",
-            "TFGPT2LMHeadModel",
-            "TFGPT2MainLayer",
-            "TFGPT2Model",
-            "TFGPT2PreTrainedModel",
-        ]
-    )
-    _import_structure["models.gptj"].extend(
-        [
-            "TFGPTJForCausalLM",
-            "TFGPTJForQuestionAnswering",
-            "TFGPTJForSequenceClassification",
-            "TFGPTJModel",
-            "TFGPTJPreTrainedModel",
-        ]
-    )
-    _import_structure["models.groupvit"].extend(
-        [
-            "TFGroupViTModel",
-            "TFGroupViTPreTrainedModel",
-            "TFGroupViTTextModel",
-            "TFGroupViTVisionModel",
-        ]
-    )
-    _import_structure["models.hubert"].extend(
-        [
-            "TFHubertForCTC",
-            "TFHubertModel",
-            "TFHubertPreTrainedModel",
-        ]
-    )
-
-    _import_structure["models.idefics"].extend(
-        [
-            "TFIdeficsForVisionText2Text",
-            "TFIdeficsModel",
-            "TFIdeficsPreTrainedModel",
-        ]
-    )
-
-    _import_structure["models.layoutlm"].extend(
-        [
-            "TFLayoutLMForMaskedLM",
-            "TFLayoutLMForQuestionAnswering",
-            "TFLayoutLMForSequenceClassification",
-            "TFLayoutLMForTokenClassification",
-            "TFLayoutLMMainLayer",
-            "TFLayoutLMModel",
-            "TFLayoutLMPreTrainedModel",
-        ]
-    )
-    _import_structure["models.layoutlmv3"].extend(
-        [
-            "TFLayoutLMv3ForQuestionAnswering",
-            "TFLayoutLMv3ForSequenceClassification",
-            "TFLayoutLMv3ForTokenClassification",
-            "TFLayoutLMv3Model",
-            "TFLayoutLMv3PreTrainedModel",
-        ]
-    )
-    _import_structure["models.led"].extend(["TFLEDForConditionalGeneration", "TFLEDModel", "TFLEDPreTrainedModel"])
-    _import_structure["models.longformer"].extend(
-        [
-            "TFLongformerForMaskedLM",
-            "TFLongformerForMultipleChoice",
-            "TFLongformerForQuestionAnswering",
-            "TFLongformerForSequenceClassification",
-            "TFLongformerForTokenClassification",
-            "TFLongformerModel",
-            "TFLongformerPreTrainedModel",
-            "TFLongformerSelfAttention",
-        ]
-    )
-    _import_structure["models.lxmert"].extend(
-        [
-            "TFLxmertForPreTraining",
-            "TFLxmertMainLayer",
-            "TFLxmertModel",
-            "TFLxmertPreTrainedModel",
-            "TFLxmertVisualFeatureEncoder",
-        ]
-    )
-    _import_structure["models.marian"].extend(["TFMarianModel", "TFMarianMTModel", "TFMarianPreTrainedModel"])
-    _import_structure["models.mbart"].extend(
-        ["TFMBartForConditionalGeneration", "TFMBartModel", "TFMBartPreTrainedModel"]
-    )
-    _import_structure["models.mobilebert"].extend(
-        [
-            "TFMobileBertForMaskedLM",
-            "TFMobileBertForMultipleChoice",
-            "TFMobileBertForNextSentencePrediction",
-            "TFMobileBertForPreTraining",
-            "TFMobileBertForQuestionAnswering",
-            "TFMobileBertForSequenceClassification",
-            "TFMobileBertForTokenClassification",
-            "TFMobileBertMainLayer",
-            "TFMobileBertModel",
-            "TFMobileBertPreTrainedModel",
-        ]
-    )
-    _import_structure["models.mobilevit"].extend(
-        [
-            "TFMobileViTForImageClassification",
-            "TFMobileViTForSemanticSegmentation",
-            "TFMobileViTModel",
-            "TFMobileViTPreTrainedModel",
-        ]
-    )
-    _import_structure["models.mpnet"].extend(
-        [
-            "TFMPNetForMaskedLM",
-            "TFMPNetForMultipleChoice",
-            "TFMPNetForQuestionAnswering",
-            "TFMPNetForSequenceClassification",
-            "TFMPNetForTokenClassification",
-            "TFMPNetMainLayer",
-            "TFMPNetModel",
-            "TFMPNetPreTrainedModel",
-        ]
-    )
-    _import_structure["models.mt5"].extend(["TFMT5EncoderModel", "TFMT5ForConditionalGeneration", "TFMT5Model"])
-    _import_structure["models.openai"].extend(
-        [
-            "TFOpenAIGPTDoubleHeadsModel",
-            "TFOpenAIGPTForSequenceClassification",
-            "TFOpenAIGPTLMHeadModel",
-            "TFOpenAIGPTMainLayer",
-            "TFOpenAIGPTModel",
-            "TFOpenAIGPTPreTrainedModel",
-        ]
-    )
-    _import_structure["models.opt"].extend(
-        [
-            "TFOPTForCausalLM",
-            "TFOPTModel",
-            "TFOPTPreTrainedModel",
-        ]
-    )
-    _import_structure["models.pegasus"].extend(
-        [
-            "TFPegasusForConditionalGeneration",
-            "TFPegasusModel",
-            "TFPegasusPreTrainedModel",
-        ]
-    )
-    _import_structure["models.rag"].extend(
-        [
-            "TFRagModel",
-            "TFRagPreTrainedModel",
-            "TFRagSequenceForGeneration",
-            "TFRagTokenForGeneration",
-        ]
-    )
-    _import_structure["models.regnet"].extend(
-        [
-            "TFRegNetForImageClassification",
-            "TFRegNetModel",
-            "TFRegNetPreTrainedModel",
-        ]
-    )
-    _import_structure["models.rembert"].extend(
-        [
-            "TFRemBertForCausalLM",
-            "TFRemBertForMaskedLM",
-            "TFRemBertForMultipleChoice",
-            "TFRemBertForQuestionAnswering",
-            "TFRemBertForSequenceClassification",
-            "TFRemBertForTokenClassification",
-            "TFRemBertLayer",
-            "TFRemBertModel",
-            "TFRemBertPreTrainedModel",
-        ]
-    )
-    _import_structure["models.resnet"].extend(
-        [
-            "TFResNetForImageClassification",
-            "TFResNetModel",
-            "TFResNetPreTrainedModel",
-        ]
-    )
-    _import_structure["models.roberta"].extend(
-        [
-            "TFRobertaForCausalLM",
-            "TFRobertaForMaskedLM",
-            "TFRobertaForMultipleChoice",
-            "TFRobertaForQuestionAnswering",
-            "TFRobertaForSequenceClassification",
-            "TFRobertaForTokenClassification",
-            "TFRobertaMainLayer",
-            "TFRobertaModel",
-            "TFRobertaPreTrainedModel",
-        ]
-    )
-    _import_structure["models.roberta_prelayernorm"].extend(
-        [
-            "TFRobertaPreLayerNormForCausalLM",
-            "TFRobertaPreLayerNormForMaskedLM",
-            "TFRobertaPreLayerNormForMultipleChoice",
-            "TFRobertaPreLayerNormForQuestionAnswering",
-            "TFRobertaPreLayerNormForSequenceClassification",
-            "TFRobertaPreLayerNormForTokenClassification",
-            "TFRobertaPreLayerNormMainLayer",
-            "TFRobertaPreLayerNormModel",
-            "TFRobertaPreLayerNormPreTrainedModel",
-        ]
-    )
-    _import_structure["models.roformer"].extend(
-        [
-            "TFRoFormerForCausalLM",
-            "TFRoFormerForMaskedLM",
-            "TFRoFormerForMultipleChoice",
-            "TFRoFormerForQuestionAnswering",
-            "TFRoFormerForSequenceClassification",
-            "TFRoFormerForTokenClassification",
-            "TFRoFormerLayer",
-            "TFRoFormerModel",
-            "TFRoFormerPreTrainedModel",
-        ]
-    )
-    _import_structure["models.sam"].extend(
-        [
-            "TFSamModel",
-            "TFSamPreTrainedModel",
-        ]
-    )
-    _import_structure["models.segformer"].extend(
-        [
-            "TFSegformerDecodeHead",
-            "TFSegformerForImageClassification",
-            "TFSegformerForSemanticSegmentation",
-            "TFSegformerModel",
-            "TFSegformerPreTrainedModel",
-        ]
-    )
-    _import_structure["models.speech_to_text"].extend(
-        [
-            "TFSpeech2TextForConditionalGeneration",
-            "TFSpeech2TextModel",
-            "TFSpeech2TextPreTrainedModel",
-        ]
-    )
-    _import_structure["models.swiftformer"].extend(
-        [
-            "TFSwiftFormerForImageClassification",
-            "TFSwiftFormerModel",
-            "TFSwiftFormerPreTrainedModel",
-        ]
-    )
-    _import_structure["models.swin"].extend(
-        [
-            "TFSwinForImageClassification",
-            "TFSwinForMaskedImageModeling",
-            "TFSwinModel",
-            "TFSwinPreTrainedModel",
-        ]
-    )
-    _import_structure["models.t5"].extend(
-        [
-            "TFT5EncoderModel",
-            "TFT5ForConditionalGeneration",
-            "TFT5Model",
-            "TFT5PreTrainedModel",
-        ]
-    )
-    _import_structure["models.tapas"].extend(
-        [
-            "TFTapasForMaskedLM",
-            "TFTapasForQuestionAnswering",
-            "TFTapasForSequenceClassification",
-            "TFTapasModel",
-            "TFTapasPreTrainedModel",
-        ]
-    )
-    _import_structure["models.vision_encoder_decoder"].extend(["TFVisionEncoderDecoderModel"])
-    _import_structure["models.vision_text_dual_encoder"].extend(["TFVisionTextDualEncoderModel"])
-    _import_structure["models.vit"].extend(
-        [
-            "TFViTForImageClassification",
-            "TFViTModel",
-            "TFViTPreTrainedModel",
-        ]
-    )
-    _import_structure["models.vit_mae"].extend(
-        [
-            "TFViTMAEForPreTraining",
-            "TFViTMAEModel",
-            "TFViTMAEPreTrainedModel",
-        ]
-    )
-    _import_structure["models.wav2vec2"].extend(
-        [
-            "TFWav2Vec2ForCTC",
-            "TFWav2Vec2ForSequenceClassification",
-            "TFWav2Vec2Model",
-            "TFWav2Vec2PreTrainedModel",
-        ]
-    )
-    _import_structure["models.whisper"].extend(
-        [
-            "TFWhisperForConditionalGeneration",
-            "TFWhisperModel",
-            "TFWhisperPreTrainedModel",
-        ]
-    )
-    _import_structure["models.xglm"].extend(
-        [
-            "TFXGLMForCausalLM",
-            "TFXGLMModel",
-            "TFXGLMPreTrainedModel",
-        ]
-    )
-    _import_structure["models.xlm"].extend(
-        [
-            "TFXLMForMultipleChoice",
-            "TFXLMForQuestionAnsweringSimple",
-            "TFXLMForSequenceClassification",
-            "TFXLMForTokenClassification",
-            "TFXLMMainLayer",
-            "TFXLMModel",
-            "TFXLMPreTrainedModel",
-            "TFXLMWithLMHeadModel",
-        ]
-    )
-    _import_structure["models.xlm_roberta"].extend(
-        [
-            "TFXLMRobertaForCausalLM",
-            "TFXLMRobertaForMaskedLM",
-            "TFXLMRobertaForMultipleChoice",
-            "TFXLMRobertaForQuestionAnswering",
-            "TFXLMRobertaForSequenceClassification",
-            "TFXLMRobertaForTokenClassification",
-            "TFXLMRobertaModel",
-            "TFXLMRobertaPreTrainedModel",
-        ]
-    )
-    _import_structure["models.xlnet"].extend(
-        [
-            "TFXLNetForMultipleChoice",
-            "TFXLNetForQuestionAnsweringSimple",
-            "TFXLNetForSequenceClassification",
-            "TFXLNetForTokenClassification",
-            "TFXLNetLMHeadModel",
-            "TFXLNetMainLayer",
-            "TFXLNetModel",
-            "TFXLNetPreTrainedModel",
-        ]
-    )
-    _import_structure["optimization_tf"] = [
-        "AdamWeightDecay",
-        "GradientAccumulator",
-        "WarmUp",
-        "create_optimizer",
-    ]
-    _import_structure["tf_utils"] = []
-
-
-try:
-    if not (
-        is_librosa_available()
-        and is_essentia_available()
-        and is_scipy_available()
-        and is_torch_available()
-        and is_pretty_midi_available()
-    ):
-        raise OptionalDependencyNotAvailable()
-except OptionalDependencyNotAvailable:
-    from .utils import (
-        dummy_essentia_and_librosa_and_pretty_midi_and_scipy_and_torch_objects,
-    )
-
-    _import_structure["utils.dummy_essentia_and_librosa_and_pretty_midi_and_scipy_and_torch_objects"] = [
-        name
-        for name in dir(dummy_essentia_and_librosa_and_pretty_midi_and_scipy_and_torch_objects)
-        if not name.startswith("_")
-    ]
-else:
-    _import_structure["models.pop2piano"].append("Pop2PianoFeatureExtractor")
-    _import_structure["models.pop2piano"].append("Pop2PianoTokenizer")
-    _import_structure["models.pop2piano"].append("Pop2PianoProcessor")
-
-try:
-    if not is_torchaudio_available():
-        raise OptionalDependencyNotAvailable()
-except OptionalDependencyNotAvailable:
-    from .utils import (
-        dummy_torchaudio_objects,
-    )
-
-    _import_structure["utils.dummy_torchaudio_objects"] = [
-        name for name in dir(dummy_torchaudio_objects) if not name.startswith("_")
-    ]
-else:
-    _import_structure["models.musicgen_melody"].append("MusicgenMelodyFeatureExtractor")
-    _import_structure["models.musicgen_melody"].append("MusicgenMelodyProcessor")
-
-
-# FLAX-backed objects
-try:
-    if not is_flax_available():
-        raise OptionalDependencyNotAvailable()
-except OptionalDependencyNotAvailable:
-    from .utils import dummy_flax_objects
-
-    _import_structure["utils.dummy_flax_objects"] = [
-        name for name in dir(dummy_flax_objects) if not name.startswith("_")
-    ]
-else:
-    _import_structure["generation"].extend(
-        [
-            "FlaxForcedBOSTokenLogitsProcessor",
-            "FlaxForcedEOSTokenLogitsProcessor",
-            "FlaxForceTokensLogitsProcessor",
-            "FlaxGenerationMixin",
-            "FlaxLogitsProcessor",
-            "FlaxLogitsProcessorList",
-            "FlaxLogitsWarper",
-            "FlaxMinLengthLogitsProcessor",
-            "FlaxTemperatureLogitsWarper",
-            "FlaxSuppressTokensAtBeginLogitsProcessor",
-            "FlaxSuppressTokensLogitsProcessor",
-            "FlaxTopKLogitsWarper",
-            "FlaxTopPLogitsWarper",
-            "FlaxWhisperTimeStampLogitsProcessor",
-        ]
-    )
-    _import_structure["modeling_flax_outputs"] = []
-    _import_structure["modeling_flax_utils"] = ["FlaxPreTrainedModel"]
-    _import_structure["models.albert"].extend(
-        [
-            "FlaxAlbertForMaskedLM",
-            "FlaxAlbertForMultipleChoice",
-            "FlaxAlbertForPreTraining",
-            "FlaxAlbertForQuestionAnswering",
-            "FlaxAlbertForSequenceClassification",
-            "FlaxAlbertForTokenClassification",
-            "FlaxAlbertModel",
-            "FlaxAlbertPreTrainedModel",
-        ]
-    )
-    _import_structure["models.auto"].extend(
-        [
-            "FLAX_MODEL_FOR_AUDIO_CLASSIFICATION_MAPPING",
-            "FLAX_MODEL_FOR_CAUSAL_LM_MAPPING",
-            "FLAX_MODEL_FOR_IMAGE_CLASSIFICATION_MAPPING",
-            "FLAX_MODEL_FOR_MASKED_LM_MAPPING",
-            "FLAX_MODEL_FOR_MULTIPLE_CHOICE_MAPPING",
-            "FLAX_MODEL_FOR_NEXT_SENTENCE_PREDICTION_MAPPING",
-            "FLAX_MODEL_FOR_PRETRAINING_MAPPING",
-            "FLAX_MODEL_FOR_QUESTION_ANSWERING_MAPPING",
-            "FLAX_MODEL_FOR_SEQ_TO_SEQ_CAUSAL_LM_MAPPING",
-            "FLAX_MODEL_FOR_SEQUENCE_CLASSIFICATION_MAPPING",
-            "FLAX_MODEL_FOR_SPEECH_SEQ_2_SEQ_MAPPING",
-            "FLAX_MODEL_FOR_TOKEN_CLASSIFICATION_MAPPING",
-            "FLAX_MODEL_FOR_VISION_2_SEQ_MAPPING",
-            "FLAX_MODEL_MAPPING",
-            "FlaxAutoModel",
-            "FlaxAutoModelForCausalLM",
-            "FlaxAutoModelForImageClassification",
-            "FlaxAutoModelForMaskedLM",
-            "FlaxAutoModelForMultipleChoice",
-            "FlaxAutoModelForNextSentencePrediction",
-            "FlaxAutoModelForPreTraining",
-            "FlaxAutoModelForQuestionAnswering",
-            "FlaxAutoModelForSeq2SeqLM",
-            "FlaxAutoModelForSequenceClassification",
-            "FlaxAutoModelForSpeechSeq2Seq",
-            "FlaxAutoModelForTokenClassification",
-            "FlaxAutoModelForVision2Seq",
-        ]
-    )
-
-    # Flax models structure
-
-    _import_structure["models.bart"].extend(
-        [
-            "FlaxBartDecoderPreTrainedModel",
-            "FlaxBartForCausalLM",
-            "FlaxBartForConditionalGeneration",
-            "FlaxBartForQuestionAnswering",
-            "FlaxBartForSequenceClassification",
-            "FlaxBartModel",
-            "FlaxBartPreTrainedModel",
-        ]
-    )
-    _import_structure["models.beit"].extend(
-        [
-            "FlaxBeitForImageClassification",
-            "FlaxBeitForMaskedImageModeling",
-            "FlaxBeitModel",
-            "FlaxBeitPreTrainedModel",
-        ]
-    )
-
-    _import_structure["models.bert"].extend(
-        [
-            "FlaxBertForCausalLM",
-            "FlaxBertForMaskedLM",
-            "FlaxBertForMultipleChoice",
-            "FlaxBertForNextSentencePrediction",
-            "FlaxBertForPreTraining",
-            "FlaxBertForQuestionAnswering",
-            "FlaxBertForSequenceClassification",
-            "FlaxBertForTokenClassification",
-            "FlaxBertModel",
-            "FlaxBertPreTrainedModel",
-        ]
-    )
-    _import_structure["models.big_bird"].extend(
-        [
-            "FlaxBigBirdForCausalLM",
-            "FlaxBigBirdForMaskedLM",
-            "FlaxBigBirdForMultipleChoice",
-            "FlaxBigBirdForPreTraining",
-            "FlaxBigBirdForQuestionAnswering",
-            "FlaxBigBirdForSequenceClassification",
-            "FlaxBigBirdForTokenClassification",
-            "FlaxBigBirdModel",
-            "FlaxBigBirdPreTrainedModel",
-        ]
-    )
-    _import_structure["models.blenderbot"].extend(
-        [
-            "FlaxBlenderbotForConditionalGeneration",
-            "FlaxBlenderbotModel",
-            "FlaxBlenderbotPreTrainedModel",
-        ]
-    )
-    _import_structure["models.blenderbot_small"].extend(
-        [
-            "FlaxBlenderbotSmallForConditionalGeneration",
-            "FlaxBlenderbotSmallModel",
-            "FlaxBlenderbotSmallPreTrainedModel",
-        ]
-    )
-    _import_structure["models.bloom"].extend(
-        [
-            "FlaxBloomForCausalLM",
-            "FlaxBloomModel",
-            "FlaxBloomPreTrainedModel",
-        ]
-    )
-    _import_structure["models.clip"].extend(
-        [
-            "FlaxCLIPModel",
-            "FlaxCLIPPreTrainedModel",
-            "FlaxCLIPTextModel",
-            "FlaxCLIPTextPreTrainedModel",
-            "FlaxCLIPTextModelWithProjection",
-            "FlaxCLIPVisionModel",
-            "FlaxCLIPVisionPreTrainedModel",
-        ]
-    )
-    _import_structure["models.distilbert"].extend(
-        [
-            "FlaxDistilBertForMaskedLM",
-            "FlaxDistilBertForMultipleChoice",
-            "FlaxDistilBertForQuestionAnswering",
-            "FlaxDistilBertForSequenceClassification",
-            "FlaxDistilBertForTokenClassification",
-            "FlaxDistilBertModel",
-            "FlaxDistilBertPreTrainedModel",
-        ]
-    )
-    _import_structure["models.electra"].extend(
-        [
-            "FlaxElectraForCausalLM",
-            "FlaxElectraForMaskedLM",
-            "FlaxElectraForMultipleChoice",
-            "FlaxElectraForPreTraining",
-            "FlaxElectraForQuestionAnswering",
-            "FlaxElectraForSequenceClassification",
-            "FlaxElectraForTokenClassification",
-            "FlaxElectraModel",
-            "FlaxElectraPreTrainedModel",
-        ]
-    )
-    _import_structure["models.encoder_decoder"].append("FlaxEncoderDecoderModel")
-    _import_structure["models.gpt2"].extend(["FlaxGPT2LMHeadModel", "FlaxGPT2Model", "FlaxGPT2PreTrainedModel"])
-    _import_structure["models.gpt_neo"].extend(
-        ["FlaxGPTNeoForCausalLM", "FlaxGPTNeoModel", "FlaxGPTNeoPreTrainedModel"]
-    )
-    _import_structure["models.gptj"].extend(["FlaxGPTJForCausalLM", "FlaxGPTJModel", "FlaxGPTJPreTrainedModel"])
-    _import_structure["models.llama"].extend(["FlaxLlamaForCausalLM", "FlaxLlamaModel", "FlaxLlamaPreTrainedModel"])
-    _import_structure["models.gemma"].extend(["FlaxGemmaForCausalLM", "FlaxGemmaModel", "FlaxGemmaPreTrainedModel"])
-    _import_structure["models.longt5"].extend(
-        [
-            "FlaxLongT5ForConditionalGeneration",
-            "FlaxLongT5Model",
-            "FlaxLongT5PreTrainedModel",
-        ]
-    )
-    _import_structure["models.marian"].extend(
-        [
-            "FlaxMarianModel",
-            "FlaxMarianMTModel",
-            "FlaxMarianPreTrainedModel",
-        ]
-    )
-    _import_structure["models.mbart"].extend(
-        [
-            "FlaxMBartForConditionalGeneration",
-            "FlaxMBartForQuestionAnswering",
-            "FlaxMBartForSequenceClassification",
-            "FlaxMBartModel",
-            "FlaxMBartPreTrainedModel",
-        ]
-    )
-    _import_structure["models.mistral"].extend(
-        [
-            "FlaxMistralForCausalLM",
-            "FlaxMistralModel",
-            "FlaxMistralPreTrainedModel",
-        ]
-    )
-    _import_structure["models.mt5"].extend(["FlaxMT5EncoderModel", "FlaxMT5ForConditionalGeneration", "FlaxMT5Model"])
-    _import_structure["models.opt"].extend(
-        [
-            "FlaxOPTForCausalLM",
-            "FlaxOPTModel",
-            "FlaxOPTPreTrainedModel",
-        ]
-    )
-    _import_structure["models.pegasus"].extend(
-        [
-            "FlaxPegasusForConditionalGeneration",
-            "FlaxPegasusModel",
-            "FlaxPegasusPreTrainedModel",
-        ]
-    )
-    _import_structure["models.regnet"].extend(
-        [
-            "FlaxRegNetForImageClassification",
-            "FlaxRegNetModel",
-            "FlaxRegNetPreTrainedModel",
-        ]
-    )
-    _import_structure["models.resnet"].extend(
-        [
-            "FlaxResNetForImageClassification",
-            "FlaxResNetModel",
-            "FlaxResNetPreTrainedModel",
-        ]
-    )
-    _import_structure["models.roberta"].extend(
-        [
-            "FlaxRobertaForCausalLM",
-            "FlaxRobertaForMaskedLM",
-            "FlaxRobertaForMultipleChoice",
-            "FlaxRobertaForQuestionAnswering",
-            "FlaxRobertaForSequenceClassification",
-            "FlaxRobertaForTokenClassification",
-            "FlaxRobertaModel",
-            "FlaxRobertaPreTrainedModel",
-        ]
-    )
-    _import_structure["models.roberta_prelayernorm"].extend(
-        [
-            "FlaxRobertaPreLayerNormForCausalLM",
-            "FlaxRobertaPreLayerNormForMaskedLM",
-            "FlaxRobertaPreLayerNormForMultipleChoice",
-            "FlaxRobertaPreLayerNormForQuestionAnswering",
-            "FlaxRobertaPreLayerNormForSequenceClassification",
-            "FlaxRobertaPreLayerNormForTokenClassification",
-            "FlaxRobertaPreLayerNormModel",
-            "FlaxRobertaPreLayerNormPreTrainedModel",
-        ]
-    )
-    _import_structure["models.roformer"].extend(
-        [
-            "FlaxRoFormerForMaskedLM",
-            "FlaxRoFormerForMultipleChoice",
-            "FlaxRoFormerForQuestionAnswering",
-            "FlaxRoFormerForSequenceClassification",
-            "FlaxRoFormerForTokenClassification",
-            "FlaxRoFormerModel",
-            "FlaxRoFormerPreTrainedModel",
-        ]
-    )
-    _import_structure["models.speech_encoder_decoder"].append("FlaxSpeechEncoderDecoderModel")
-    _import_structure["models.t5"].extend(
-        [
-            "FlaxT5EncoderModel",
-            "FlaxT5ForConditionalGeneration",
-            "FlaxT5Model",
-            "FlaxT5PreTrainedModel",
-        ]
-    )
-    _import_structure["models.vision_encoder_decoder"].append("FlaxVisionEncoderDecoderModel")
-    _import_structure["models.vision_text_dual_encoder"].extend(["FlaxVisionTextDualEncoderModel"])
-    _import_structure["models.vit"].extend(["FlaxViTForImageClassification", "FlaxViTModel", "FlaxViTPreTrainedModel"])
-    _import_structure["models.wav2vec2"].extend(
-        [
-            "FlaxWav2Vec2ForCTC",
-            "FlaxWav2Vec2ForPreTraining",
-            "FlaxWav2Vec2Model",
-            "FlaxWav2Vec2PreTrainedModel",
-        ]
-    )
-    _import_structure["models.whisper"].extend(
-        [
-            "FlaxWhisperForConditionalGeneration",
-            "FlaxWhisperModel",
-            "FlaxWhisperPreTrainedModel",
-            "FlaxWhisperForAudioClassification",
-        ]
-    )
-    _import_structure["models.xglm"].extend(
-        [
-            "FlaxXGLMForCausalLM",
-            "FlaxXGLMModel",
-            "FlaxXGLMPreTrainedModel",
-        ]
-    )
-    _import_structure["models.xlm_roberta"].extend(
-        [
-            "FlaxXLMRobertaForMaskedLM",
-            "FlaxXLMRobertaForMultipleChoice",
-            "FlaxXLMRobertaForQuestionAnswering",
-            "FlaxXLMRobertaForSequenceClassification",
-            "FlaxXLMRobertaForTokenClassification",
-            "FlaxXLMRobertaModel",
-            "FlaxXLMRobertaForCausalLM",
-            "FlaxXLMRobertaPreTrainedModel",
-        ]
-    )
-
-
-# Direct imports for type-checking
-if TYPE_CHECKING:
-    # Configuration
-    # Agents
-    from .agents import (
-        Agent,
-        CodeAgent,
-        HfEngine,
-        PipelineTool,
-        ReactAgent,
-        ReactCodeAgent,
-        ReactJsonAgent,
-        Tool,
-        Toolbox,
-        ToolCollection,
-        launch_gradio_demo,
-        load_tool,
-    )
-    from .configuration_utils import PretrainedConfig
-
-    # Data
-    from .data import (
-        DataProcessor,
-        InputExample,
-        InputFeatures,
-        SingleSentenceClassificationProcessor,
-        SquadExample,
-        SquadFeatures,
-        SquadV1Processor,
-        SquadV2Processor,
-        glue_compute_metrics,
-        glue_convert_examples_to_features,
-        glue_output_modes,
-        glue_processors,
-        glue_tasks_num_labels,
-        squad_convert_examples_to_features,
-        xnli_compute_metrics,
-        xnli_output_modes,
-        xnli_processors,
-        xnli_tasks_num_labels,
-    )
-    from .data.data_collator import (
-        DataCollator,
-        DataCollatorForLanguageModeling,
-        DataCollatorForPermutationLanguageModeling,
-        DataCollatorForSeq2Seq,
-        DataCollatorForSOP,
-        DataCollatorForTokenClassification,
-        DataCollatorForWholeWordMask,
-        DataCollatorWithPadding,
-        DefaultDataCollator,
-        default_data_collator,
-    )
-    from .feature_extraction_sequence_utils import SequenceFeatureExtractor
-=======
     # Data
     from .data import DataProcessor as DataProcessor
     from .data import InputExample as InputExample
@@ -4554,7 +539,6 @@
     from .data.datasets import TextDataset as TextDataset
     from .data.datasets import TextDatasetForNextSentencePrediction as TextDatasetForNextSentencePrediction
     from .feature_extraction_sequence_utils import SequenceFeatureExtractor as SequenceFeatureExtractor
->>>>>>> 5abfa43f
 
     # Feature Extractor
     from .feature_extraction_utils import BatchFeature as BatchFeature
